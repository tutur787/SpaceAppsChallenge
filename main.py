# app.py
# Streamlit MVP for an educational asteroid-impact dashboard
# ----------------------------------------------------------- 
# Features
# - Explore tab: sliders for asteroid size, velocity, density, angle
# - Map: choose impact location by city preset or lat/lon inputs
# - Calculates kinetic energy, TNT equivalent, naive crater estimate, and damage radii
# - Defend Earth tab: apply simple deflection (delta-v & lead time) and visualize how the impact point shifts
# - Learn tab: glossary & inline explanations for younger audiences
#
# NOTE (Hackathon-friendly):
# - Uses only public libs: streamlit, numpy, pandas, requests, pydeck
# - NASA NEO lookup optional (uses DEMO_KEY or env var NASA_API_KEY)
# - USGS integration points are included as stubs you can extend (elevation/tsunami overlays)

import math
import os
from datetime import date
from typing import Any, Dict, Optional, Tuple

import numpy as np
import pandas as pd
import streamlit as st
import pydeck as pdk

from src.i18n import t, set_lang, get_lang, get_language_label, AVAILABLE_LANGS

from src.api.nasa_neo import NeoWsClient, NeoWsError
from src.data.defaults import (
    DEFAULT_NEO_ID,
    DEFAULT_SBDB_ID,
    MATERIAL_PRESETS,
    SBDBError,
    _safe_float,
    extract_sbdb_phys,
    fetch_sbdb_payload,
    get_reference_defaults,
    material_from_taxonomy,
    resolve_density_strength,
    fetch_neows_object,
)

# Try to use Mapbox if token is present; otherwise fall back to an open TileLayer (OSM)
MAPBOX_TOKEN = os.getenv("MAPBOX_API_KEY")
if MAPBOX_TOKEN:
    pdk.settings.mapbox_api_key = MAPBOX_TOKEN

# ----------------------------
# Utility & Constants
# ----------------------------
EARTH_RADIUS_KM = 6371.0
G = 9.81  # m/s^2
TNT_J = 4.184e9  # 1 ton TNT in Joules
RHO_TARGET = 2500  # kg/m^3 (crustal rock, rough)
SEA_LEVEL_DENSITY = 1.225  # kg/m^3
SCALE_HEIGHT_KM = 7.16  # exponential atmosphere scale height
DEFAULT_SEISMIC_COUPLING = 3e-4  # fraction of kinetic energy converted to seismic energy

# Minimum ground-coupled energy fraction to consider a surface crater (educational heuristics)
AIRBURST_THRESHOLD = 0.05

# Synthetic fallback population density (people per square km) used when no live data layer is loaded.
# Documented in data_sources.md for transparency.
SYNTHETIC_POP_DENSITY = {
    "severe": 5000,
    "moderate": 2000,
    "light": 800,
}

# NOTE: These casualty rates are NOT from the PAIR white paper.
# Mathias et al. (2017) uses "affected population" (everyone within 4-psi damage radius)
# without modeling specific casualty rates. These rates are kept for legacy/educational purposes
# but should NOT be used in PAIR-compliant calculations.
SYNTHETIC_CASUALTY_RATE = {
    "severe": 0.35,
    "moderate": 0.1,
    "light": 0.02,
}

# Friendly city presets (lat, lon)
CITY_PRESETS = {
    "— choose a place —": (None, None),
    "Kaohsiung City, Taiwan": (22.6273, 120.3014),
    "Mulhouse, France": (47.7508, 7.3359),
    "Mexicali, Mexico": (32.6245, -115.4523),
    "Québec City, Canada": (46.8139, -71.2080),
    "Bangkok, Thailand": (13.7563, 100.5018),
}

# Approximate ring densities (people/km²) for educational use.
# Severe = inner blast zone, Moderate = suburban radius, Light = outer affected ring
CITY_RING_DENSITY = {
    "Kaohsiung City, Taiwan": {"severe": 9000, "moderate": 4000, "light": 1500},
    "Mulhouse, France":       {"severe": 4000, "moderate": 1500, "light": 600},
    "Mexicali, Mexico":       {"severe": 5000, "moderate": 2000, "light": 800},
    "Québec City, Canada":    {"severe": 4500, "moderate": 1800, "light": 700},
    "Bangkok, Thailand":      {"severe": 12000, "moderate": 5000, "light": 2000},
}

# Fallback for non-preset coordinates (rural/suburban)
DEFAULT_RING_DENSITY = {"severe": 1200, "moderate": 500, "light": 200}

# ----------------------------
# External data helpers
# ----------------------------


@st.cache_data(show_spinner=False)
def load_reference_defaults() -> Dict[str, Any]:
    return get_reference_defaults()


@st.cache_data(show_spinner=False)
def cached_sbdb_payload(designation: str) -> Dict[str, Any]:
    return fetch_sbdb_payload(designation)


@st.cache_data(show_spinner=False)
def cached_neo_payload(neo_id: str) -> Dict[str, Any]:
    return fetch_neows_object(neo_id)

_DEFAULTS_TRACE_EMITTED = False


def _console_print(*args: Any, **kwargs: Any) -> None:
    """Print to stdout but ignore BrokenPipe errors (Streamlit teardown)."""

    try:
        print(*args, **kwargs)
    except BrokenPipeError:  # pragma: no cover - depends on runtime teardown
        pass

def print_startup_data_trace(
    defaults: Dict[str, Any], 
    control_state: Optional[Dict[str, Any]] = None,
) -> None:
    global _DEFAULTS_TRACE_EMITTED
    if _DEFAULTS_TRACE_EMITTED:
        return
    _DEFAULTS_TRACE_EMITTED = True

    _console_print("\n=== Dashboard data provenance snapshot ===")
    neo_label = defaults.get("neo_name") or defaults.get("neo_designation") or DEFAULT_NEO_ID
    sbdb_label = defaults.get("sbdb_fullname") or DEFAULT_SBDB_ID
    provenance = defaults.get("provenance") or defaults.get("source", "synthetic fallback")
    if defaults.get("source_error"):
        _console_print(f"[warn] data fetch issues: {defaults['source_error']}")
    _console_print(f"NeoWs target : {neo_label} (ID {DEFAULT_NEO_ID})")
    _console_print(f"SBDB target  : {sbdb_label}")
    _console_print(f"Density source: {provenance}")

    field_sources = defaults.get("field_sources") or {}
    if field_sources:
        _console_print("Field-level sources:")
        for key in sorted(field_sources):
            _console_print(f"  - {key}: {field_sources[key]}")

    try:
        from tests.run_data_source_check import PARAMETERS as WHITEPAPER_PARAMS, get_nested
    except ImportError:
        _console_print("[info] Parameter comparison table unavailable (tests package not importable).")
        return

    try:
        neo_payload = cached_neo_payload(DEFAULT_NEO_ID)
        neo_error = None
    except NeoWsError as exc:
        neo_payload = {}
        neo_error = str(exc)
    except Exception as exc:  # pragma: no cover - defensive log
        neo_payload = {}
        neo_error = str(exc)

    try:
        sbdb_payload = cached_sbdb_payload(DEFAULT_SBDB_ID)
        sbdb_error = None
    except SBDBError as exc:
        sbdb_payload = {}
        sbdb_error = str(exc)
    except Exception as exc:  # pragma: no cover - defensive log
        sbdb_payload = {}
        sbdb_error = str(exc)

    if neo_error:
        _console_print(f"[warn] NeoWs payload unavailable: {neo_error}")
    if sbdb_error:
        _console_print(f"[warn] SBDB payload unavailable: {sbdb_error}")

    selected_approach = defaults.get("close_approach_snapshot") or {}
    selected_velocity = defaults.get("velocity_km_s")
    selected_miss = defaults.get("miss_distance_km")

    header = f"{ 'Parameter':35} { 'NeoWs value':>18} { 'SBDB value':>18} { 'Dashboard':>18} { 'Source':>18}"
    _console_print("\n" + header)
    _console_print("-" * len(header))

    dashboard_field_map = {
        "Absolute magnitude (H)": defaults.get("absolute_magnitude_h"),
        "Diameter max (m)": defaults.get("diameter_m"),
        "Bulk density (kg/m^3)": defaults.get("density"),
        "Relative velocity (km/s)": defaults.get("velocity_km_s"),
        "Spectral class": defaults.get("taxonomy"),
        "Geometric albedo": defaults.get("albedo"),
        "Rotation period (hr)": defaults.get("rotation_period_hr"),
        "Miss distance (km)": defaults.get("miss_distance_km"),
        "Semi-major axis a (AU)": defaults.get("semi_major_axis_au"),
        "Eccentricity e": defaults.get("eccentricity"),
        "Inclination i (deg)": defaults.get("inclination_deg"),
        "Argument of periapsis ω (deg)": defaults.get("argument_of_periapsis_deg"),
        "Longitude ascending node Ω (deg)": defaults.get("ascending_node_longitude_deg"),
    }

    source_key_map = {
        "Absolute magnitude (H)": "absolute_magnitude_h",
        "Diameter max (m)": "diameter_m",
        "Bulk density (kg/m^3)": "density",
        "Relative velocity (km/s)": "velocity_km_s",
        "Spectral class": "taxonomy",
        "Geometric albedo": "albedo",
        "Rotation period (hr)": "rotation_period_hr",
        "Miss distance (km)": "miss_distance_km",
        "Semi-major axis a (AU)": "semi_major_axis_au",
        "Eccentricity e": "eccentricity",
        "Inclination i (deg)": "inclination_deg",
        "Argument of periapsis ω (deg)": "argument_of_periapsis_deg",
        "Longitude ascending node Ω (deg)": "ascending_node_longitude_deg",
    }

    def _fmt(value: object) -> str:
        if value is None or value == "":
            return "—"
        if isinstance(value, float):
            return f"{value:,.3g}"
        if isinstance(value, int):
            return f"{value:,.0f}"
        text = str(value)
        return text if len(text) <= 17 else text[:14] + "…"

    for spec in WHITEPAPER_PARAMS:
        if spec.label == "Relative velocity (km/s)" and selected_velocity is not None:
            neo_value = selected_velocity
        elif spec.label == "Miss distance (km)" and selected_miss is not None:
            neo_value = selected_miss
        else:
            neo_value = get_nested(neo_payload, spec.neo_path) if neo_payload else None
        sbdb_value = get_nested(sbdb_payload, spec.sbdb_path) if sbdb_payload else None
        dashboard_value = dashboard_field_map.get(spec.label, "not used")
        source_label = "—"
        source_key = source_key_map.get(spec.label)
        if source_key and source_key in field_sources and dashboard_value != "not used":
            source_label = field_sources[source_key]

        _console_print(
            f"{spec.label:35} "
            f"{_fmt(neo_value):>18} "
            f"{_fmt(sbdb_value):>18} "
            f"{_fmt(dashboard_value):>18} "
            f"{_fmt(source_label):>18}"
        )

    if control_state:
        _console_print("\nUI controls at startup:")
        for label, value in control_state.items():
            _console_print(f"  - {label}: {value}")


def gather_ui_control_state() -> Dict[str, Any]:
    """Collect current slider/selectbox inputs for console transparency."""

    control_map = [
        (t("labels.diameter"), "diameter_m"),
        (t("labels.velocity"), "velocity_km_s"),
        (t("labels.angle"), "angle_deg"),
        (t("labels.material"), "material_preset"),
        (t("labels.density"), "bulk_density"),
        (t("labels.strength"), "bulk_strength"),
        (t("app.city_preset"), "city_preset"),
        (t("snapshot.impact_lat_used"), "impact_lat_used"),
        (t("snapshot.impact_lon_used"), "impact_lon_used"),
        (t("labels.latitude"), "impact_lat_manual"),
        (t("labels.longitude"), "impact_lon_manual"),
        (t("app.samples_label"), "monte_carlo_samples"),
        (t("deflect.delta_v_label"), "deflect_delta_v"),
        (t("deflect.lead_time_label"), "deflect_lead_days"),
        (t("deflect.bearing_label"), "deflect_bearing"),
        (t("app.neo_pick_prompt"), "neo_pick"),
    ]

    state: Dict[str, Any] = {}
    for label, key in control_map:
        if key in st.session_state:
            state[label] = st.session_state.get(key)
    return state

def ensure_session_defaults() -> None:
    if st.session_state.get("_defaults_initialized"):
        return

    defaults = load_reference_defaults()

    diameter_val = defaults.get("diameter_m")
    if diameter_val is not None:
        st.session_state.setdefault("diameter_m", int(round(diameter_val)))
    else:
        st.session_state.setdefault("diameter_m", 150.0)

    velocity_val = defaults.get("velocity_km_s")
    if velocity_val is not None:
        st.session_state.setdefault("velocity_km_s", float(velocity_val))
    else:
        st.session_state.setdefault("velocity_km_s", 18.0)

    st.session_state.setdefault("angle_deg", 45)

    material = defaults.get("material") or "Stony (ordinary chondrite)"
    st.session_state.setdefault("material_preset", material)

    density_val = defaults.get("density")
    if density_val is not None:
        st.session_state.setdefault("bulk_density", float(density_val))
    else:
        st.session_state.setdefault(
            "bulk_density", MATERIAL_PRESETS[material]["density"]
        )

    strength_val = defaults.get("strength_mpa")
    if strength_val is not None:
        st.session_state.setdefault("bulk_strength", float(strength_val))
    else:
        st.session_state.setdefault(
            "bulk_strength", MATERIAL_PRESETS[material]["strength_mpa"]
        )

    st.session_state["defaults_metadata"] = defaults
    st.session_state["_defaults_initialized"] = True

# --- Utility helpers ---
def _fmt(x):
    """Consistent formatting for display values"""
    if x is None or x == "" or (isinstance(x, float) and math.isnan(x)):
        return "—"
    if isinstance(x, float):
        return f"{x:,.6g}"
    if isinstance(x, int):
        return f"{x:,}"
    return str(x)

def _derive_selected_approach_numbers(defaults: dict[str, Any]) -> tuple[Optional[float], Optional[float]]:
    """Return (velocity_km_s, miss_distance_km) from selected close approach if present, else fallback to defaults."""
    sel = defaults.get("close_approach_snapshot") or {}
    v = sel.get("relative_velocity_km_s") or defaults.get("velocity_km_s")
    d = sel.get("miss_distance_km") or defaults.get("miss_distance_km")
    return v, d
# ----------------------------
# Simple physics helpers (educational approximations)
# ----------------------------

def asteroid_mass_kg(diameter_m: float, density_kg_m3: float) -> float:
    radius = diameter_m / 2
    volume = (4/3) * math.pi * radius**3
    return volume * density_kg_m3


def kinetic_energy_joules(mass_kg: float, velocity_km_s: float) -> float:
    v = velocity_km_s * 1000  # m/s
    return 0.5 * mass_kg * v**2


def tnt_megatons(E_j: float) -> float:
    return E_j / TNT_J / 1e6


def estimate_burst_altitude_km(
    velocity_km_s: float,
    strength_mpa: float,
    diameter_m: Optional[float] = None,
    angle_deg: Optional[float] = None,   # NEW
) -> float:
    """Strength breakup altitude with simple size and angle corrections."""
    if velocity_km_s <= 0 or strength_mpa <= 0:
        return 0.0

    v = velocity_km_s * 1000.0
    strength_pa = strength_mpa * 1e6

    # Base (strength ~ dynamic pressure) altitude:
    rho_break = 2.0 * strength_pa / max(v**2, 1.0)           # q = ½ρv² = strength → ρ_break
    altitude = 0.0 if rho_break >= SEA_LEVEL_DENSITY else -SCALE_HEIGHT_KM * math.log(rho_break / SEA_LEVEL_DENSITY)

    # Size correction: larger bodies penetrate deeper (down-shift altitude)
    if diameter_m is not None and diameter_m > 0:
        altitude -= min(8.0, 6.0 * math.log10(max(diameter_m, 10.0) / 50.0))

    # ANGLE correction (educational): shallower entries break higher
    if angle_deg is not None:
        # angle is 10–90° from horizontal in your UI
        s = math.sin(math.radians(max(5.0, min(angle_deg, 90.0))))
        ANGLE_SCALE_KM = 10.0
        altitude += ANGLE_SCALE_KM * (1.0 - s)    # +~8–9 km @ 20°, ~0 km @ 90°

    return float(max(0.0, min(altitude, 60.0)))


def ground_energy_fraction(burst_altitude_km: float) -> float:
    """Approximate fraction of kinetic energy that couples to the ground (PAIR-inspired)."""
    if burst_altitude_km <= 0:
        return 1.0
    # Steeper logistic: midpoint ~15 km, scale ~2.5 km
    midpoint = 15.0
    scale = 2.5
    fraction = 1.0 / (1.0 + math.exp((burst_altitude_km - midpoint) / scale))
    # Guard against underflow/overflow and clamp
    return float(max(0.0, min(1.0, fraction)))

K1 = 1.3
MU = 0.55     # velocity exponent via pi-scaling
NU = 0.4      # density exponent
GAMMA = 0.17  # gravity exponent

def transient_crater_diameter_m(diameter_m, velocity_km_s, density_kg_m3, angle_deg,
                                target_density_kg_m3=RHO_TARGET, gravity=G):
    if diameter_m <= 0 or velocity_km_s <= 0:
        return 0.0
    v = velocity_km_s * 1000.0
    a = max(5.0, min(angle_deg, 90.0))
    angle_factor = math.sin(math.radians(a)) ** (1/3)

    # Impact energy proxy using pi-scaling (gravity regime)
    # D_t ∝ K1 * ( (ρ_i/ρ_t)^(ν) ) * d^(1-μ) * (v^μ) * (g^(-γ)) * angle_factor
    rho_ratio = (density_kg_m3 / target_density_kg_m3) ** NU
    D_t = K1 * rho_ratio * (diameter_m ** (1 - MU)) * (v ** MU) * (gravity ** (-GAMMA)) * angle_factor
    return float(max(D_t, 0.0))

def final_crater_diameter_m(
    diameter_m: float,
    velocity_km_s: float,
    density_kg_m3: float,
    angle_deg: float,
    burst_altitude_km: float,
) -> float:
    """
    Compute a final crater diameter even if breakup occurs, by scaling with the
    ground-coupled energy fraction. Educational, not mission-grade.

    Rules of thumb:
    - If <5% of the kinetic energy reaches the ground → true airburst → no crater.
    - Otherwise, scale the transient crater by gf^(1/3) (crater size ~ E^(~1/3) scaling)
      and then apply a simple transient->final factor.
    """
    # Fraction of the entry kinetic energy that reaches the ground
    gf = ground_energy_fraction(burst_altitude_km)  # 0..1

    # True airburst: almost nothing reaches the ground
    if gf < AIRBURST_THRESHOLD:
        return 0.0

    # Compute a no-fragmentation transient crater
    D_t = transient_crater_diameter_m(diameter_m, velocity_km_s, density_kg_m3, angle_deg)
    if D_t <= 0:
        return 0.0

    # Reduce crater size by the fraction of energy that survives to the ground.
    # Crater diameter scales roughly with E^(1/3) in the gravity regime.
    D_t_eff = D_t * (gf ** (1.0 / 3.0))

    # If extremely small after scaling, treat as no excavated crater
    if D_t_eff < 50.0:  # meters; guard against tiny/ambiguous bowls
        return 0.0

    # Simple transient->final conversion
    return 1.25 * D_t_eff

# very small lookup: overpressure psi -> scaled distance Z (m/kg^(1/3))
# Values are approximate, education-friendly (Glasstone/Dolan-like).
OP_TO_Z = {
    1.0:  180.0,
    4.0:   75.0,
    12.0:  40.0,
}

def blast_overpressure_radius_km(E_mt: float, burst_altitude_km: float, overpressure_psi: float = 4.0) -> float:
    if E_mt <= 0:
        return 0.0

    W_ton = E_mt * 1e6  # convert megatons → tons
    W13 = max(W_ton, 1.0) ** (1 / 3)

    if overpressure_psi in OP_TO_Z:
        Z = OP_TO_Z[overpressure_psi]
    else:
        keys = sorted(OP_TO_Z.keys())
        lo = max(k for k in keys if k <= overpressure_psi)
        hi = min(k for k in keys if k >= overpressure_psi)
        if lo == hi:
            Z = OP_TO_Z[lo]
        else:
            t = (math.log(overpressure_psi) - math.log(lo)) / (math.log(hi) - math.log(lo))
            Z = OP_TO_Z[lo] * (1 - t) + OP_TO_Z[hi] * t

    R0_km = (Z * W13) / 1000.0

    H = max(burst_altitude_km, 0.0)
    H_scale = 18.0  # km; tuned so 25 km bursts shrink ground radius ~50%
    attenuation = 1.0 / (1.0 + (H / H_scale) ** 2)
    return R0_km * attenuation

def seismic_moment_magnitude(E_joules: float, coupling: float = DEFAULT_SEISMIC_COUPLING,
                             ground_fraction: float = 1.0) -> Optional[float]:
    if E_joules <= 0 or coupling <= 0:
        return None
    seismic_energy = E_joules * coupling * max(0.0, min(1.0, ground_fraction))
    if seismic_energy <= 0:
        return None
    return (2.0 / 3.0) * (math.log10(seismic_energy) - 4.8)


def estimate_population_impacts(
    r_severe: float,
    r_moderate: float,
    r_light: float,
    ring_densities: Optional[dict[str, float]] = None,
) -> dict[str, float]:
    # Coerce non-finite values to 0
    def _safe(x: float) -> float:
        try:
            x = float(x)
        except Exception:
            return 0.0
        return x if math.isfinite(x) and x > 0 else 0.0

    r_severe = _safe(r_severe)
    r_moderate = _safe(r_moderate)
    r_light = _safe(r_light)

    radii = sorted([r_severe, r_moderate, r_light])
    if radii[-1] <= 0:
        return {"severe": 0.0, "moderate": 0.0, "light": 0.0, "total": 0.0, "casualties": 0.0}

    # Enforce nesting
    severe = r_severe
    moderate = max(r_moderate, severe)
    light = max(r_light, moderate)

    # Areas in km² of each ring (annuli)
    areas = {
        "severe": math.pi * severe ** 2,
        "moderate": math.pi * moderate ** 2 - math.pi * severe ** 2,
        "light": math.pi * light ** 2 - math.pi * moderate ** 2,
    }

    # Pick densities: city-specific → fallback → legacy synthetic
    if ring_densities is None:
        ring_densities = DEFAULT_RING_DENSITY

    exposure = {}
    for ring, area in areas.items():
        density = float(ring_densities.get(ring, SYNTHETIC_POP_DENSITY.get(ring, 0)))
        exposure[ring] = max(0.0, area) * max(0.0, density)

    exposure["total"] = sum(exposure.values())

    casualties = 0.0
    for ring in ("severe", "moderate", "light"):
        rate = float(SYNTHETIC_CASUALTY_RATE.get(ring, 0.0))
        casualties += exposure[ring] * rate
    exposure["casualties"] = casualties
    return exposure

def run_pair_simulation(
    samples: int,
    base_diameter_m: float,
    base_density: float,
    base_velocity_km_s: float,
    base_angle_deg: float,
    base_strength_mpa: float,
):
    """Monte Carlo sampler inspired by Mathias et al. (2017) PAIR framework."""
    rng = np.random.default_rng()

    diameters = rng.lognormal(mean=math.log(max(base_diameter_m, 1.0)), sigma=0.25, size=samples)
    densities = rng.lognormal(mean=math.log(max(base_density, 100.0)), sigma=0.15, size=samples)
    velocities = rng.normal(loc=base_velocity_km_s, scale=max(1.0, 0.15 * base_velocity_km_s), size=samples)
    velocities = np.clip(velocities, 5.0, 70.0)
    strength = rng.lognormal(mean=math.log(max(base_strength_mpa, 0.1)), sigma=0.35, size=samples)

    u = rng.random(samples)
    angles = (90.0 / math.pi) * np.arccos(np.clip(2 * u - 1, -1.0, 1.0))
    angles = np.clip(angles, 10.0, 90.0)

    results = []
    for d, rho, v, theta, s in zip(diameters, densities, velocities, angles, strength):
        mass = asteroid_mass_kg(d, rho)
        E_j = kinetic_energy_joules(mass, v)
        E_mt = tnt_megatons(E_j)
        burst = estimate_burst_altitude_km(v, s, d, theta)
        burst = max(0.0, burst - 5.0)
        ground_frac = ground_energy_fraction(burst)
        crater = final_crater_diameter_m(d, v, rho, theta, burst) / 1000.0
        E_ground_mt = max(E_mt * ground_frac, 0.0)
        r4 = blast_overpressure_radius_km(E_ground_mt, burst, overpressure_psi=4.0)
        r12 = blast_overpressure_radius_km(E_ground_mt, burst, overpressure_psi=12.0)
        r1 = blast_overpressure_radius_km(E_ground_mt, burst, overpressure_psi=1.0)
        exposure = estimate_population_impacts(r12, r4, r1)
        Mw = seismic_moment_magnitude(E_j, ground_fraction=ground_frac)
        results.append(
            {
                "diameter_m": d,
                "density": rho,
                "velocity": v,
                "angle": theta,
                "strength_mpa": s,
                "energy_mt": E_mt,
                "burst_alt_km": burst,
                "ground_fraction": ground_frac,
                "crater_km": crater,
                "r12_km": r12,
                "r4_km": r4,
                "r1_km": r1,
                "population": exposure.get("total", 0.0),
                "casualties": exposure.get("casualties", 0.0),
                "Mw": Mw if Mw is not None else float("nan"),
            }
        )

    return pd.DataFrame(results)


def haversine_offset(lat, lon, d_km, bearing_deg):
    """Move from (lat, lon) by distance d_km along bearing_deg; return new (lat, lon)."""
    lat1 = math.radians(lat)
    lon1 = math.radians(lon)
    brg = math.radians(bearing_deg)
    dr = d_km / EARTH_RADIUS_KM
    lat2 = math.asin(math.sin(lat1)*math.cos(dr) + math.cos(lat1)*math.sin(dr)*math.cos(brg))
    lon2 = lon1 + math.atan2(math.sin(brg)*math.sin(dr)*math.cos(lat1), math.cos(dr) - math.sin(lat1)*math.sin(lat2))
    return math.degrees(lat2), (math.degrees(lon2) + 540) % 360 - 180


def apply_deflection(lat, lon, delta_v_mm_s, lead_years, inbound_bearing_deg=0.0):
    """
    Educational deflection model with simple 'phase amplification':
    - A small Δv applied early shifts the encounter phase each orbit.
    - We approximate this leverage with a constant amplification factor (~3),
      representing how along-track timing errors accumulate by encounter time.
    - Lead time is in years.
    - If the amplified along-track displacement exceeds ~1 Earth radius, treat as a miss.

    Returns:
        (new_lat, new_lon, shift_km) if it still impacts,
        or (None, None, miss_distance_km) if it misses Earth.
    """
    dv = delta_v_mm_s / 1000.0          # mm/s -> m/s
    t = lead_years * 365.25 * 86400.0   # years -> s

    AMPLIFICATION = 3.0                 # tunable 2–5 for classroom intuition
    along_m = dv * t * AMPLIFICATION    # amplified along-track displacement (m)
    along_km = along_m / 1000.0

    miss_threshold_km = EARTH_RADIUS_KM * 1.05  # ~1 Earth radius + small margin

    if abs(along_km) >= miss_threshold_km:
        # Miss: return None coords and the (signed) miss distance in km
        return None, None, along_km

    # Still hits: shift ground impact point for visualization (cap so it stays readable)
    plotted_shift_km = max(0.0, min(abs(along_km), 5000.0))
    new_lat, new_lon = haversine_offset(lat, lon, plotted_shift_km, (inbound_bearing_deg + 180) % 360)
    return new_lat, new_lon, plotted_shift_km


# ----------------------------
# NASA NEO API helper (optional)
# ----------------------------

@st.cache_data(show_spinner=False)
def fetch_today_neos() -> pd.DataFrame:
    today = date.today().isoformat()
    try:
        with NeoWsClient() as client:
            feed = client.get_feed(today, end_date=today, detailed=False)
    except NeoWsError:
        return pd.DataFrame([])

    neos = []
    objects = (feed.get("near_earth_objects") or {}).get(today, [])
    for neo in objects:
        diameter_info = (neo.get("estimated_diameter") or {}).get("meters") or {}
        close_approach = (neo.get("close_approach_data") or [])
        approach = close_approach[0] if close_approach else {}
        velocity = _safe_float((approach.get("relative_velocity") or {}).get("kilometers_per_second"))
        miss_km = _safe_float((approach.get("miss_distance") or {}).get("kilometers"))
        neos.append(
            {
                "name": neo.get("name"),
                "neo_reference_id": neo.get("neo_reference_id"),
                "designation": neo.get("designation"),
                "absolute_magnitude_h": _safe_float(neo.get("absolute_magnitude_h")),
                "est_diameter_min_m": _safe_float(diameter_info.get("estimated_diameter_min")),
                "est_diameter_max_m": _safe_float(diameter_info.get("estimated_diameter_max")),
                "hazardous": bool(neo.get("is_potentially_hazardous_asteroid", False)),
                "velocity_km_s": velocity,
                "miss_distance_km": miss_km,
            }
        )

    return pd.DataFrame(neos)


# ----------------------------
# UI
# ----------------------------
st.set_page_config(page_title="Impactor-2025: Learn & Simulate", layout="wide")

# Language selector (default to English). Stored in session_state to persist across interactions.
if "lang" not in st.session_state:
    # prefer query param if present
    q = st.query_params.get("lang", None)
    if q:
        try:
            set_lang(q)
            st.session_state["lang"] = q
        except Exception:
            set_lang("en")
            st.session_state["lang"] = "en"
    else:
        set_lang("en")
        st.session_state["lang"] = "en"

st.title("🛰️ Impactor-2025: Learn & Simulate")

# Initialize session defaults
ensure_session_defaults()
defaults_meta = st.session_state.get("defaults_metadata", {})

# Fetch today's NEOs
neo_df = fetch_today_neos()

# If an interaction queued widget overrides (e.g., from the NASA NEO picker),
# apply them before any widgets with those keys are instantiated.
if "widget_overrides" in st.session_state:
    overrides = st.session_state.pop("widget_overrides")
    for key, value in overrides.items():
        st.session_state[key] = value


# Tabs
exp_tab, defend_tab, learn_tab = st.tabs([t("app.explore") or t("app.explore") or t("explore"), t("app.defend_earth") or t("defend_earth"), t("app.learn_label") or t("learn_label")])

with exp_tab:
    st.subheader(t("app.choose_params"))
    if defaults_meta:
        sbdb_name = defaults_meta.get("sbdb_fullname") or DEFAULT_SBDB_ID
        st.caption(
            t("app.caption")
        )
        field_sources = defaults_meta.get("field_sources") or {}

    primary_cols = st.columns(4)
    with primary_cols[0]:
        diameter_default = int(st.session_state.get("diameter_m", 150))
        diameter_m = st.slider(
            "Asteroid diameter (m)",
            min_value=10,
            max_value=2000,
            value=diameter_default,
            step=10,
            key="diameter_m",
        )
    with primary_cols[1]:
        velocity_default = float(st.session_state.get("velocity_km_s", 18.0))
        velocity = st.slider(
            "Velocity at impact (km/s)",
            min_value=5.0,
            max_value=70.0,
            value=velocity_default,
            step=0.5,
            key="velocity_km_s",
        )
    with primary_cols[2]:
        angle_default = int(st.session_state.get("angle_deg", 45))
        angle = st.slider(
            "Impact angle (°)",
            min_value=10,
            max_value=90,
            value=angle_default,
            step=1,
            key="angle_deg",
        )
        st.caption("10° = shallow (skips along), 90° = straight down")
    with primary_cols[3]:
        material_options = list(MATERIAL_PRESETS.keys())
        default_material = st.session_state.get("material_preset", defaults_meta.get("material", material_options[1]))
        try:
            material_index = material_options.index(default_material)
        except ValueError:
            material_index = 1
        material = st.selectbox(
            t("labels.material"),
            material_options,
            index=material_index,
            key="material_preset",
        )

    preset_density = MATERIAL_PRESETS[material]["density"]
    preset_strength = MATERIAL_PRESETS[material]["strength_mpa"]

    secondary_cols = st.columns(2)
    with secondary_cols[0]:
        density = st.slider(
            "Bulk density (kg/m³)",
            300,
            9000,
            value=int(preset_density),
            step=50,
            key=f"density_{material}",
        )
    with secondary_cols[1]:
        strength_mpa = st.slider(
            "Bulk compressive strength (MPa)",
            0.1,
            300.0,
            value=float(preset_strength),
            step=0.1,
            key=f"strength_{material}",
        )

    st.markdown("**" + t("app.where_hit") + "**")
    c1, c2, c3 = st.columns([2,1,1])
    with c1:
        preset = st.selectbox(t("app.city_preset"), list(CITY_PRESETS.keys()), key="city_preset")
    if preset and CITY_PRESETS[preset][0] is not None:
        lat, lon = CITY_PRESETS[preset]
    else:
        with c2:
            lat = st.number_input(t("labels.latitude"), value=29.7604, format="%.4f", key="impact_lat_manual")
        with c3:
            lon = st.number_input(t("labels.longitude"), value=-95.3698, format="%.4f", key="impact_lon_manual")
    # Choose densities based on city selection
    if preset in CITY_RING_DENSITY:
        current_ring_densities = CITY_RING_DENSITY[preset]
    else:
        current_ring_densities = DEFAULT_RING_DENSITY

    st.session_state["impact_lat_used"] = float(lat)
    st.session_state["impact_lon_used"] = float(lon)

    # Computations
    m = asteroid_mass_kg(diameter_m, density)
    E_j = kinetic_energy_joules(m, velocity)
    E_mt = tnt_megatons(E_j)
    breakup_alt_km = estimate_burst_altitude_km(velocity, strength_mpa, diameter_m, angle)
    burst_alt_km = max(0.0, breakup_alt_km)
    ground_fraction = ground_energy_fraction(burst_alt_km)
    crater_m = final_crater_diameter_m(diameter_m, velocity, density, angle, burst_alt_km)
    # If very little energy reaches the ground, force airburst in the UI
    if ground_fraction < AIRBURST_THRESHOLD:
        crater_m = 0.0
    crater_km = crater_m / 1000.0
    # The height term inside blast_overpressure_radius_km already accounts for attenuation.
    # Use actual ground-coupled energy; no artificial floor
    E_ground_mt = max(E_mt * ground_fraction, 0.0)

    r_mod = blast_overpressure_radius_km(E_ground_mt, burst_alt_km, overpressure_psi=4.0)
    r_severe = blast_overpressure_radius_km(E_ground_mt, burst_alt_km, overpressure_psi=12.0)
    r_light = blast_overpressure_radius_km(E_ground_mt, burst_alt_km, overpressure_psi=1.0)

    # If the blast rings collapse (e.g., high-altitude bursts) but a crater forms, seed rings from the crater footprint
    crater_radius_km = max(crater_km / 2.0, 0.0)
    # Only force nesting when the blast calculation is effectively zero
    if crater_radius_km > 0 and (E_ground_mt < 0.5 or r_mod < 0.1):
        r_severe = max(r_severe, crater_radius_km)
        r_mod = max(r_mod, r_severe * 1.6)
        r_light = max(r_light, r_mod * 1.4)

    exposure = estimate_population_impacts(r_severe, r_mod, r_light, ring_densities=current_ring_densities)
    Mw = seismic_moment_magnitude(E_j, ground_fraction=ground_fraction)

    st.markdown("### " + t("app.results"))
    show_confidence = st.checkbox("Show confidence levels", value=False)
    cols = st.columns(4)

    with cols[0]:
        st.metric(t("metrics.mass"), f"{m:,.0f} kg")
        if show_confidence:
            st.caption("Confidence: ✅ High (direct calculation)")

    with cols[1]:
        st.metric(t("metrics.energy"), f"{E_mt:,.2f} Mt TNT")
        if show_confidence:
            st.caption("Confidence: ✅ High (formula-based)")

    with cols[2]:
        st.metric(t("metrics.breakup_alt"), f"{breakup_alt_km:.1f} km")
        if show_confidence:
            st.caption("Confidence: ⚠️ Medium (simplified atmospheric breakup model)")

    with cols[3]:
        st.metric(t("metrics.ground_energy"), f"{E_mt * ground_fraction:.2f} Mt")
        if show_confidence:
            st.caption("Confidence: ⚠️ Medium (approximate fraction)")

    crater_display = f"{crater_km:.2f} km" if crater_km > 0.0 else t("app.airburst")

    cols2 = st.columns(4)

    with cols2[0]:
        st.metric(t("metrics.crater"), crater_display)
        if show_confidence:
            st.caption("Confidence: ⚠️ Medium (simple scaling law)")

    with cols2[1]:
        st.metric(t("metrics.severe_radius"), f"{r_severe:.2f} km")
        if show_confidence:
            st.caption("Confidence: ⚠️ Medium-Low (blast scaling, order-of-magnitude only)")

    with cols2[2]:
        st.metric(t("metrics.moderate_radius"), f"{r_mod:.2f} km")

    with cols2[3]:
        st.metric(t("metrics.light_radius"), f"{r_light:.2f} km")

    # Combined caption for the radii group
    if show_confidence:
        st.caption("Confidence: ⚠️ Medium-Low (blast scaling, order-of-magnitude only)")

    pair_damage_area_km2 = math.pi * max(r_mod, 0.0) ** 2
    if preset in CITY_RING_DENSITY:
        pair_density = CITY_RING_DENSITY[preset].get("moderate", DEFAULT_RING_DENSITY["moderate"])
    else:
        pair_density = DEFAULT_RING_DENSITY["moderate"]
    pair_affected_population_4psi = pair_damage_area_km2 * pair_density

    cols3 = st.columns(3)

    with cols3[0]:
        st.metric("Population in 4-psi zone", f"{pair_affected_population_4psi:,.0f}")
        if show_confidence:
            st.caption("Confidence: ⚠️ Low (coarse population overlay)")

    with cols3[1]:
        st.metric("Total exposed (all rings)", f"{exposure.get('total', 0.0):,.0f}")

    with cols3[2]:
        st.metric("Seismic Mw", f"{Mw:.1f}" if Mw is not None else "n/a")
        if show_confidence:
            st.caption("Confidence: ⚠️ Medium (energy-to-seismic conversion rough estimate)")

    with st.expander("Damage assessment details"):
        # PAIR uses 4-psi as the primary damage threshold (full circle, not a ring)
        pair_damage_radius_km = r_mod  # 4-psi radius
        pair_damage_area_km2 = math.pi * max(pair_damage_radius_km, 0.0) ** 2
        # Population = full area within 4-psi × density
        pair_affected_pop = pair_damage_area_km2 * pair_density

        st.metric("Damage radius (4-psi)", f"{pair_damage_radius_km:.2f} km")
        st.metric("Damage area (full circle)", f"{pair_damage_area_km2:,.1f} km²")
        st.metric("Population", f"{pair_affected_pop:,.0f} people")

        # Show all three rings for reference/visualization
        st.markdown("**Blast overpressure rings:**")
        exposure_rows = []
        for ring, radius, psi in [("severe", r_severe, 12), ("moderate", r_mod, 4), ("light", r_light, 1)]:
            area = math.pi * max(radius, 0.0) ** 2
            pop = exposure.get(ring, 0.0)
            exposure_rows.append(
                {
                    "ring": ring,
                    "overpressure_psi": psi,
                    "radius_km": radius,
                    "area_km2": area,
                    "population": pop,
                }
            )
        st.dataframe(pd.DataFrame(exposure_rows))

    with st.expander("Probabilistic scenarios"):
        samples = st.slider("Number of Monte Carlo samples", 100, 1000, 300, step=50)
        if st.button("Run simulation", key="run_pair_button"):
            sim_df = run_pair_simulation(samples, diameter_m, density, velocity, angle, strength_mpa)
            if sim_df.empty:
                st.warning(t("app.simulation_no_scenarios"))
            else:
                quantiles = sim_df[[
                    "energy_mt",
                    "burst_alt_km",
                    "ground_fraction",
                    "crater_km",
                    "r4_km",
                    "population",
                    "casualties",
                ]].quantile([0.5, 0.9]).T
                quantiles.columns = ["p50", "p90"]
                st.subheader(t("app.key_outcome_quantiles") if t("app.key_outcome_quantiles", default=None) else "Key outcome quantiles")
                st.dataframe(quantiles)

                crater_probability = float((sim_df["crater_km"] > 0).mean())
                st.metric(t("metrics.probability_crater"), f"{crater_probability*100:.1f}%")

    with st.expander("Use today's NASA NEOs as inputs"):
        df = neo_df.copy()
        if df.empty:
            st.info(t("app.neo_fetch_unavailable") or "Could not fetch NEOs right now (API rate limit or offline). You can still use the simulator.")
        else:
            # Derive average diameter and lunar-distance multiples for context
            df = df.copy()
            df["diameter_avg_m"] = 0.5 * (df["est_diameter_min_m"] + df["est_diameter_max_m"])
            MOON_KM = 384_400.0
            df["miss_distance_moon_x"] = df["miss_distance_km"] / MOON_KM

            # Short, readable view
            view_cols = ["name", "diameter_avg_m", "velocity_km_s", "miss_distance_km", "miss_distance_moon_x", "hazardous"]
            st.dataframe(df[view_cols].rename(columns={
                "diameter_avg_m": t("neo.cols.diameter_avg_m") or "diameter_avg_m (m)",
                "miss_distance_km": t("neo.cols.miss_distance_km") or "miss_distance (km)",
                "miss_distance_moon_x": t("neo.cols.miss_distance_moon_x") or "miss distance (× Moon)"
            }))

            # Pick one and push into the simulator
            neo_options = ["— use custom values —"] + df["name"].tolist()
            choice = st.selectbox(
                "Pick an asteroid to simulate (what-if it hit):",
                options=neo_options,
                key="neo_choice"
            )

            if choice != "— use custom values —":
                row = df.loc[df["name"] == choice].iloc[0]

                diameter_value = row["diameter_avg_m"]
                if diameter_value is None or pd.isna(diameter_value):
                    diameter_value = st.session_state.get("diameter_m", 150)
                diameter_value = int(np.clip(diameter_value, 10, 2000))

                velocity_value = row["velocity_km_s"]
                if velocity_value is None or pd.isna(velocity_value):
                    velocity_value = st.session_state.get("velocity_km_s", 18.0)
                velocity_value = float(np.clip(velocity_value, 5.0, 70.0))

                selected_source = st.session_state.get("_neo_autofill_source")
                if selected_source != choice:
                    st.session_state["_neo_autofill_source"] = choice
                    st.session_state["widget_overrides"] = {
                        "diameter_m": diameter_value,
                        "velocity_km_s": velocity_value,
                        "angle_deg": 45,
                    }
                    st.rerun()

                # Preview metric based on the catalog row
                mass = asteroid_mass_kg(row["diameter_avg_m"], density)
                E_mt_preview = tnt_megatons(kinetic_energy_joules(mass, row["velocity_km_s"]))
                st.metric("Impact energy", f"{E_mt_preview:,.2f} Mt TNT")
            else:
                if st.session_state.get("_neo_autofill_source"):
                    st.session_state.pop("_neo_autofill_source")

    # Map visualization with crater and blast damage zones
    st.markdown("### Impact Visualization Map")

    # Map visualization with concentric circles
    st.session_state["impact_scenario"] = {
        "lat": lat, "lon": lon,
        "diameter_m": diameter_m, "density": density, "velocity": velocity,
        "angle": angle, "strength_mpa": strength_mpa,
        "E_mt": E_mt, "E_ground_mt": E_ground_mt,
        "burst_alt_km": burst_alt_km, "crater_km": crater_km,
        "r_severe": r_severe, "r_mod": r_mod, "r_light": r_light, "Mw": Mw,
        "exposure": exposure, "casualties": exposure.get("casualties", 0.0),
        "ring_densities": current_ring_densities,  # NEW
    }

    view_state = pdk.ViewState(latitude=lat, longitude=lon, zoom=6, bearing=0, pitch=30)

    def circle_layer(radius_km, color, name=""):
        return pdk.Layer(
            "ScatterplotLayer",
            data=pd.DataFrame({"lat": [lat], "lon": [lon], "name": [name]}),
            get_position="[lon, lat]",
            get_radius=radius_km * 1000,
            radius_min_pixels=1,
            radius_max_pixels=10000,
            get_fill_color=color,
            pickable=True,
            stroked=False,
            filled=True,
        )

    rings = [
        # Blast damage zones (from outer to inner)
        circle_layer(r_light, [255, 165, 0, 60], f"1-psi zone: {r_light:.1f} km"),
        circle_layer(r_mod, [255, 0, 0, 80], f"4-psi zone (PAIR): {r_mod:.1f} km"),
        circle_layer(r_severe, [139, 0, 0, 120], f"12-psi zone: {r_severe:.1f} km"),
        # Crater
        pdk.Layer(
            "ScatterplotLayer",
            data=pd.DataFrame({"lat": [lat], "lon": [lon], "name": [f"Crater: {crater_km:.2f} km diameter"]}),
            get_position="[lon, lat]",
            get_radius=crater_km * 500,  # crater radius in meters
            get_fill_color=[50, 50, 50, 220],
            get_line_color=[255, 255, 255, 255],
            line_width_min_pixels=2,
            pickable=True,
        ),
        # Impact point marker
        pdk.Layer(
            "ScatterplotLayer",
            data=pd.DataFrame({"lat": [lat], "lon": [lon], "name": ["Impact Point"]}),
            get_position="[lon, lat]",
            get_radius=1000,
            get_fill_color=[255, 255, 0, 255],
            get_line_color=[255, 0, 0, 255],
            line_width_min_pixels=2,
            pickable=True,
        ),
    ]

    # Basemap handling: use Mapbox style if token exists, else add an open TileLayer basemap
    if MAPBOX_TOKEN:
        deck = pdk.Deck(map_style="mapbox://styles/mapbox/dark-v11", initial_view_state=view_state, layers=rings)
    else:
        basemap = pdk.Layer(
            "TileLayer",
            data="https://tile.openstreetmap.org/{z}/{x}/{y}.png",
            min_zoom=0, max_zoom=19, tile_size=256,
        )
        deck = pdk.Deck(initial_view_state=view_state, layers=[basemap, *rings], map_style=None)

    st.pydeck_chart(deck)

    # Map legend
    st.markdown("""
    **Map Legend:**
    - 🟡 **Yellow dot**: Impact point
    - ⚫ **Dark circle**: Crater ({crater_km:.2f} km diameter)
    - 🔴 **Dark red zone**: 12-psi overpressure (severe damage, {r_severe:.1f} km radius)
    - 🔴 **Red zone**: 4-psi overpressure (PAIR damage threshold, {r_mod:.1f} km radius)
    - 🟠 **Orange zone**: 1-psi overpressure (light damage, {r_light:.1f} km radius)
    """.format(crater_km=crater_km, r_severe=r_severe, r_mod=r_mod, r_light=r_light))

with defend_tab:
    st.subheader("Try a deflection strategy ✨")
    st.write("See how a small push far in advance could change an asteroid’s impact point and effects on Earth.")

    # --- Load stored parameters from Explore tab ---
    if "impact_scenario" not in st.session_state:
        st.warning("⚠️ Please first create an asteroid scenario in the **Explore** tab.")
        st.stop()

    scenario = st.session_state["impact_scenario"]

    base_lat = scenario["lat"]
    base_lon = scenario["lon"]
    diameter_m = scenario["diameter_m"]
    density = scenario["density"]
    velocity = scenario["velocity"]
    angle = scenario["angle"]
    strength_mpa = scenario["strength_mpa"]
    E_mt_base = scenario["E_mt"]
    E_ground_mt_base = scenario["E_ground_mt"]
    burst_alt_km_base = scenario["burst_alt_km"]
    crater_km_base = scenario["crater_km"]
    r12_base = scenario["r_severe"]
    r4_base = scenario["r_mod"]
    r1_base = scenario["r_light"]
    Mw_base = scenario["Mw"]
    casualties = scenario["casualties"]
    ring_densities = scenario.get("ring_densities", DEFAULT_RING_DENSITY)

    # --- Deflection controls ---
    c1, c2, c3 = st.columns(3)
    with c1:
        delta_v_mm_s = st.slider("Δv (mm/s)", 0.0, 50.0, 1.0, step=0.5)
    with c2:
        lead_years = st.slider("Lead time (years)", 0.0, 50.0, 5.0, step=0.5)
    with c3:
        inbound_bearing = st.slider(t("deflect.bearing_label") or "Inbound bearing (°)", 0, 359, 90, key="deflect_bearing")

    # --- Compute new impact point ---
    new_lat, new_lon, shift_km = apply_deflection(base_lat, base_lon, delta_v_mm_s, lead_years, inbound_bearing)

    if new_lat is None:
        st.success(f"✅ Deflection successful! The asteroid misses Earth by ~{abs(shift_km):,.0f} km at encounter.")
        st.info("Try smaller Δv or shorter lead time to find the minimum nudge that still avoids impact.")
        st.stop()
    else:
        st.warning(f"⚠️ Still on impact course. Ground shift ≈ {shift_km:.1f} km.")

    # --- Recompute outcome at new site (same asteroid physics) ---
    burst_alt_km = estimate_burst_altitude_km(velocity, strength_mpa, diameter_m, angle)
    burst_alt_km = max(0.0, burst_alt_km)
    ground_fraction = ground_energy_fraction(burst_alt_km)
    
    m = asteroid_mass_kg(diameter_m, density)
    E_j = kinetic_energy_joules(m, velocity)
    E_mt = tnt_megatons(E_j)
    E_ground_mt = E_mt * ground_fraction
    crater_m = final_crater_diameter_m(diameter_m, velocity, density, angle, burst_alt_km)
    if ground_fraction < AIRBURST_THRESHOLD:
        crater_m = 0.0
    crater_km = crater_m / 1000.0

    r12 = blast_overpressure_radius_km(E_ground_mt, burst_alt_km, 12.0)
    r4 = blast_overpressure_radius_km(E_ground_mt, burst_alt_km, 4.0)
    r1 = blast_overpressure_radius_km(E_ground_mt, burst_alt_km, 1.0)
    Mw = seismic_moment_magnitude(E_j, ground_fraction=ground_fraction)

    exposure = estimate_population_impacts(r12, r4, r1, ring_densities=ring_densities)
    new_casualties = exposure.get("casualties", 0.0)
    casualty_diff = new_casualties - casualties

    # --- Comparison Table ---
    params = [
        "Impact latitude", "Impact longitude",
        "Breakup altitude (km)",
        "Kinetic energy (Mt TNT)", "Ground-coupled energy (Mt TNT)",
        "Crater diameter (km)",
        "Severe radius (12 psi, km)", "Moderate radius (4 psi, km)", "Light radius (1 psi, km)",
        "Seismic magnitude (Mw)",
    ]
    before_vals = [
        f"{base_lat:.3f}", f"{base_lon:.3f}",
        f"{burst_alt_km_base:.1f}",
        f"{E_mt_base:.2f}", f"{E_ground_mt_base:.2f}",
        f"{crater_km_base:.2f}" if crater_km_base > 0 else "Airburst",
        f"{r12_base:.2f}", f"{r4_base:.2f}", f"{r1_base:.2f}",
        f"{Mw_base:.1f}" if Mw_base else "n/a",
    ]
    after_vals = [
        f"{new_lat:.3f}", f"{new_lon:.3f}",
        f"{burst_alt_km:.1f}",
        f"{E_mt:.2f}", f"{E_ground_mt:.2f}",
        f"{crater_km:.2f}" if crater_km > 0 else "Airburst",
        f"{r12:.2f}", f"{r4:.2f}", f"{r1:.2f}",
        f"{Mw:.1f}" if Mw else "n/a",
    ]
    if st.session_state.get("show_sensitive", True):
        params.append("People likely to need help (very rough)")
        before_vals.append(f"{casualties:,.1f}" if casualties else "n/a")
        after_vals.append(f"{new_casualties:,.1f}" if new_casualties else "n/a")

    comp = pd.DataFrame({
        "Parameter": params,
        "Before (original)": before_vals,
        "After (deflected)": after_vals,
    })
    st.markdown("### 🌍 Before vs After Deflection")
    st.dataframe(comp, use_container_width=True)

    # --- Map visualization (original + deflected impact) ---
    view_state = pdk.ViewState(latitude=base_lat, longitude=base_lon, zoom=5, pitch=30)

    def circle_layer(lat, lon, radius_km, color, name):
        return pdk.Layer(
            "ScatterplotLayer",
            data=pd.DataFrame({"lat": [lat], "lon": [lon]}),
            get_position="[lon, lat]",
            get_radius=radius_km * 1000,
            get_fill_color=color,
            stroked=False,
            pickable=False,
            filled=True,
            opacity=0.25,
            id=name,
        )

    layers = [
        # Original (red)
        circle_layer(base_lat, base_lon, r1_base, [255, 165, 0, 80], "light_before"),
        circle_layer(base_lat, base_lon, r4_base, [255, 0, 0, 100], "mod_before"),
        circle_layer(base_lat, base_lon, r12_base, [139, 0, 0, 150], "sev_before"),
        # Deflected (green)
        circle_layer(new_lat, new_lon, r1, [0, 255, 0, 60], "light_after"),
        circle_layer(new_lat, new_lon, r4, [0, 200, 100, 80], "mod_after"),
        circle_layer(new_lat, new_lon, r12, [0, 100, 0, 120], "sev_after"),
        # Line connecting them
        pdk.Layer(
            "LineLayer",
            data=pd.DataFrame({"source_lon": [base_lon], "source_lat": [base_lat],
                               "target_lon": [new_lon], "target_lat": [new_lat]}),
            get_source_position="[source_lon, source_lat]",
            get_target_position="[target_lon, target_lat]",
            get_width=3,
            get_color=[0, 200, 255, 200],
        ),
    ]

    if MAPBOX_TOKEN:
        deck = pdk.Deck(map_style="mapbox://styles/mapbox/dark-v11", initial_view_state=view_state, layers=layers)
    else:
        basemap = pdk.Layer(
            "TileLayer",
            data="https://tile.openstreetmap.org/{z}/{x}/{y}.png",
            min_zoom=0, max_zoom=19, tile_size=256,
        )
        deck = pdk.Deck(initial_view_state=view_state, layers=[basemap, *layers])

    st.pydeck_chart(deck)
    st.caption("Red = original impact | Green = deflected impact. Adjust Δv and lead time to see how even small pushes can change where — and how severely — an asteroid hits Earth.")

with learn_tab:
    st.subheader("Asteroid Impact Glossary")
    # --------------------------
    # Your glossary JSON (pasted as-is)
    # --------------------------
    GLOSSARY_RAW = {
      "Airburst": {
        "term": "Airburst",
        "Definition": "An explosion in the atmosphere caused when an incoming body (asteroid or meteoroid) breaks apart under aerodynamic pressure before reaching the ground.",
        "Example": "The Chelyabinsk event in 2013 was an airburst: the object exploded at about 30 km altitude, causing a shockwave and damage on the ground.",
        "Fun fact": "An airburst can sometimes cause more ground-level damage than a small crater impact because the shockwave spreads over a wide area.",
        "URL": "https://assets.iflscience.com/assets/articleNo/72849/aImg/74031/touchdown-l.webp"
      },
      "Asteroid": {
        "term": "Asteroid",
        "Definition": "A rocky (or metallic) body orbiting the Sun, typically found in the asteroid belt between Mars and Jupiter; some cross Earth's orbit and become Near-Earth Objects (NEOs).",
        "Example": "The asteroid 99942 Apophis is a known Near-Earth Object under study for possible Earth close approaches.",
        "Fun fact": "The largest known asteroid, Ceres, is also classified as a dwarf planet and has a diameter of ~940 km.",
        "URL": "https://hips.hearstapps.com/hmg-prod/images/rock-on-starry-background-royalty-free-image-1645118962.jpg?resize=1200:*"
      },
      "Breakup altitude": {
        "term": "Breakup altitude",
        "Definition": "The height above ground where aerodynamic pressure (dynamic pressure) exceeds the structural strength of the body, causing it to fragment.",
        "Example": "If a stony asteroid breaks up at 20 km altitude, much of its energy may be dissipated before ground impact.",
        "Fun fact": "Breakup altitude depends not only on speed, but also on internal cracks and composition; a “rubble pile” asteroid breaks more easily.",
        "URL": "https://www.spacesafetymagazine.com/wp-content/uploads/2014/05/reentry-breakup.jpg"
      },
      "Crater": {
        "term": "Crater",
        "Definition": "The depression or cavity formed on the surface when an impactor (asteroid) strikes the ground, displacing material and ejecta.",
        "Example": "Meteor Crater in Arizona is about 1.2 km across and ~170 m deep, created about 50,000 years ago.",
        "Fun fact": "Some craters show ‘central peaks’—mountainous rebounds—if the impact was energetic enough to momentarily behave like a fluid.",
        "URL": "https://upload.wikimedia.org/wikipedia/commons/f/fd/Meteor_Crater_-_Arizona.jpg"
      },
      "Deflection (Δv)": {
        "term": "Deflection (Δv)",
        "Definition": "A small change in an asteroid’s velocity (Δv) applied early in its orbit to alter its path so it misses Earth.",
        "Example": "Adding a Δv of just a few mm/s years in advance can cause the asteroid to drift enough to avoid Earth.",
        "Fun fact": "In gravitational dynamics, a tiny push applied early often yields far greater effect than a large push applied late.",
        "URL": "https://qph.cf2.quoracdn.net/main-qimg-45551dbb9fbad51a769e897496294fd1"
      },
      "Diameter (D)": {
        "term": "Diameter (D)",
        "Definition": "The straight-line width of the asteroid (i.e. the maximum cross-sectional distance). Larger diameter generally means more mass and higher potential energy.",
        "Example": "An asteroid with diameter 100 m has vastly lower mass than one 1 km in diameter (volume scales with the cube).",
        "Fun fact": "If you lined up a 100 m asteroid next to a football stadium, it’d stretch across the entire field and beyond!",
        "URL": "https://upload.wikimedia.org/wikipedia/commons/7/7c/Circle_diameter.svg"
      },
      "Density (ρ)": {
        "term": "Density (ρ)",
        "Definition": "Mass per unit volume (ρ = m/V). For asteroids, typical values are ~3000 kg/m³ (stony) or ~7800 kg/m³ (iron).",
        "Example": "If an asteroid has volume 1 × 10⁶ m³ and density 3000 kg/m³, its mass is 3 × 10⁹ kg.",
        "Fun fact": "Some asteroids are “rubble piles”—collections of rocks loosely bound—so their bulk density is surprisingly low due to internal voids.",
        "URL": "https://blogger.googleusercontent.com/img/b/R29vZ2xl/AVvXsEgGiaxx7peo4zh1eh7uNmH5OkmdOMAXxsEu_kvjAyLy_ZGMr8sT4OPVBNnx0HRVCES9JG7liEhwemzc72lxxB5sKUTBFYly28RvBqWIEUfLAORYse2cRbLKPOOAlg1YrQ8txpXoqWHBBV-r/s1600/Chart+showing+types+of+asteroids+and+meteorites.jpg"
      },
      "Impact angle (θ)": {
        "term": "Impact angle (θ)",
        "Definition": "The angle between the asteroid’s trajectory and the local horizontal (ground). Shallow angles (e.g. < 15°) tend to produce long paths and airbursts; steep angles (near 90°) produce deep craters.",
        "Example": "An impact at θ = 30° will spread energy over a larger in-plane area than one at θ = 90°.",
        "Fun fact": "Most celestial impacts prefer angles around 45° because vertical or extreme shallow trajectories are statistically rare.",
        "URL": "https://i.sstatic.net/KRBHo.jpg"
      },
      "Kinetic energy (Eₖ)": {
        "term": "Kinetic energy (Eₖ)",
        "Definition": "The energy of the asteroid in motion, which is converted (upon impact or airburst) into heat, shock, light etc. Given by the equation Eₖ = ½ m v².",
        "Example": "If m = 1 × 10⁹ kg and v = 20,000 m/s, then Eₖ = ½ × 1×10⁹ × (2×10⁴)² = 2×10¹⁷ J (≈ 48 megatons of TNT).",
        "Fun fact": "Since Eₖ ∝ v², doubling speed quadruples energy — that’s why high-speed impacts are disproportionately destructive.",
        "URL": "https://img.jagranjosh.com/images/2024/July/1072024/kinetic-energy-definition-formula-derivation-types-examples-and-calculations.webp"
      },
      "Mass (m)": {
        "term": "Mass (m)",
        "Definition": "The amount of matter in the asteroid (m = density × volume). It determines momentum and, together with velocity, the kinetic energy.",
        "Example": "If ρ = 3000 kg/m³ and diameter = 100 m, volume ≈ (4/3)π(50 m)³ ≈ 5.24×10⁵ m³, so mass ≈ 1.57×10⁹ kg.",
        "Fun fact": "Mass is one of the hardest properties to measure remotely — scientists often infer it by observing how the asteroid perturbs nearby spacecraft or other bodies.",
        "URL": "https://energywavetheory.com/wp-content/uploads/2018/05/EarthMass.jpg"
      },
      "Monte Carlo simulation": {
        "term": "Monte Carlo simulation",
        "Definition": "A method that runs many randomized trials (varying size, velocity, angle, strength) to estimate a probabilistic risk distribution of impacts.",
        "Example": "We can simulate 10,000 possible asteroid paths and record how many hit Earth vs miss, creating a risk histogram.",
        "Fun fact": "The name ‘Monte Carlo’ comes from the casino in Monaco, because the method relies on randomness — like gambling draws.",
        "URL": "https://datascience.eu/wp-content/uploads/2020/03/monte_carlo_price_1-636x310-2.png"
      },
      "Overpressure radius": {
        "term": "Overpressure radius",
        "Definition": "The distance from the impact or explosion center within which the blast pressure exceeds certain thresholds (e.g. 12 psi, 4 psi, 1 psi) causing severe, moderate, or light damage.",
        "Example": "If overpressure of 4 psi is reached at 5 km, buildings within that radius may suffer significant damage.",
        "Fun fact": "Even a relatively small asteroid can produce overpressure over tens of kilometers — far larger than its actual size.",
        "URL": "https://static.wixstatic.com/media/603cad_d8d2a496375c41eca09a5368d6cf75b8~mv2.jpg/v1/fill/w_800,h_528,al_c,q_85,enc_avif,quality_auto/603cad_d8d2a496375c41eca09a5368d6cf75b8~mv2.jpg"
      },
      "Velocity (v)": {
        "term": "Velocity (v)",
        "Definition": "The speed of the asteroid relative to Earth (or the atmosphere) at impact. Since Eₖ ∝ v², velocity strongly impacts energy release.",
        "Example": "Typical asteroid entry speeds are 11–30 km/s; if v = 20,000 m/s and mass = 1×10⁹ kg, Eₖ = ~2×10¹⁷ J.",
        "Fun fact": "Even small increases in velocity yield huge gains in energy — a 10% speed boost gives ~21% more energy (since energy ∝ v²).",
        "URL": "https://media.hswstatic.com/eyJidWNrZXQiOiJjb250ZW50Lmhzd3N0YXRpYy5jb20iLCJrZXkiOiJnaWZcL3ZlbG9jaXR5LWZvcm11bGEtbmV3MS5qcGciLCJlZGl0cyI6eyJyZXNpemUiOnsid2lkdGgiOjgyOH0sInRvRm9ybWF0IjoiYXZpZiJ9fQ=="
      }
    }

    # --------------------------
    # Helpers
    # --------------------------
    def slugify(s: str) -> str:
        return "".join(ch.lower() if ch.isalnum() else "-" for ch in s).strip("-")

    def normalize_items(d: dict):
        """Convert your dict-of-dicts into a clean list of entries with consistent keys."""
        items = []
        for key, v in d.items():
            term = v.get("term", key)
            items.append({
                "term": term,
                "Definition": v.get("Definition", ""),
                "Example": v.get("Example", ""),
                "Fun fact": v.get("Fun fact", ""),
                "URL": v.get("URL", ""),
            })
        items.sort(key=lambda x: x["term"].lower())
        return items

    # Normalize and initialize state
    GLOSSARY = normalize_items(GLOSSARY_RAW)
    for item in GLOSSARY:
        st.session_state.setdefault(f"show-{slugify(item['term'])}", False)

    # --- Place the button here, after GLOSSARY is defined ---
    if st.button("📖 See all definitions"):
        # Check if all are open
        all_open = all(st.session_state[f"show-{slugify(item['term'])}"] for item in GLOSSARY)
        for item in GLOSSARY:
            st.session_state[f"show-{slugify(item['term'])}"] = not all_open
    # UI
    # --------------------------
    cols_per_row = 3
    gap = "large"

    for i, item in enumerate(GLOSSARY):
        if i % cols_per_row == 0:
            cols = st.columns(cols_per_row, gap=gap)

        with cols[i % cols_per_row]:
            with st.container(border=True):
                st.markdown(f"**{item['term']}**")
                key = f"show-{slugify(item['term'])}"
                with st.expander("Details", expanded=st.session_state[key]):
                    if item["Definition"]:
                        st.markdown(f"**Definition:** {item['Definition']}")
                    if item["Example"]:
                        st.markdown(f"**Example:** {item['Example']}")
                    if item["Fun fact"]:
                        st.markdown(f"**Fun fact:** {item['Fun fact']}")
                    url = item.get("URL") or ""
                    if isinstance(url, str) and url.strip():
                        st.image(url.strip(), use_container_width=True)

    st.markdown("## Important equations")

    IMPORTANT_EQUATIONS = {
      "Flight Dynamics Equations": {
        "term": "Flight Dynamics Equations",
        "Equation": [
          "dm/dt = -0.5 * ρ_air * v^3 * A * σ",
          "dv/dt = -0.5 * ρ_air * v^2 * A * C_D / m - g * sin(θ)",
          "dθ/dt = (v / (R_E + h) - g / v) * cos(θ)",
          "dh/dt = v * sin(θ)"
        ],
        "Output": "Describes how an asteroid's mass, velocity, flight path angle, and altitude change during its passage through Earth's atmosphere.",
        "Variable": [
          ["m", "Mass of the asteroid (kg)"],
          ["v", "Velocity of the asteroid (m/s)"],
          ["θ", "Flight path angle (radians)"],
          ["h", "Altitude (m)"],
          ["t", "Time (s)"],
          ["g", "Acceleration due to gravity (9.81 m/s²)"],
          ["ρ_air", "Local atmospheric density (kg/m³)"],
          ["R_E", "Radius of Earth (≈6371 km)"],
          ["A", "Cross-sectional area (m²)"],
          ["C_D", "Drag coefficient (dimensionless)"],
          ["σ", "Ablation coefficient (kg⁻¹ m²)"]
        ]
      },

      "Fragmentation and Dispersion": {
        "term": "Fragmentation and Dispersion",
        "Equation": [
          "ρ_air * v^2 > S",
          "S_child = S_parent * (m_parent / m_child)^a",
          "v_dispersion = v_cloud * sqrt((3.5 * ρ_air) / ρ_cloud)"
        ],
        "Output": "Determines when the asteroid breaks apart under aerodynamic pressure, how fragment strength scales, and how debris disperses through the atmosphere.",
        "Variable": [
          ["ρ_air", "Atmospheric density (kg/m³)"],
          ["v", "Asteroid velocity (m/s)"],
          ["S", "Aerodynamic strength (Pa)"],
          ["S_parent", "Strength of the parent fragment (Pa)"],
          ["S_child", "Strength of the child fragment (Pa)"],
          ["m_parent", "Mass of the parent fragment (kg)"],
          ["m_child", "Mass of the child fragment (kg)"],
          ["a", "Strength-scaling exponent (dimensionless)"],
          ["v_cloud", "Velocity of debris cloud (m/s)"],
          ["ρ_cloud", "Density of the cloud material (kg/m³)"]
        ]
      },

      "Blast Overpressure Damage": {
        "term": "Blast Overpressure Damage",
        "Equation": "R_ground = 2.09h - 0.449h²E^(-1/3) + 5.08E^(1/3)",
        "Output": "Estimates the ground radius affected by shockwave overpressure, indicating zones of structural damage or human injury.",
        "Variable": [
          ["R_ground", "Ground damage radius (km)"],
          ["h", "Burst altitude (km)"],
          ["E", "Impact energy (megaton TNT equivalent)"]
        ]
      },

      "Thermal Radiation Damage": {
        "term": "Thermal Radiation Damage",
        "Equation": [
          "r = sqrt((η * E) / (2π * Φ_j))",
          "R_ground = sqrt(r² - h²)"
        ],
        "Output": "Computes the distance where heat from an airburst causes third-degree burns and projects the affected radius onto the ground.",
        "Variable": [
          ["r", "Threshold radius from burst point (km)"],
          ["η", "Luminous efficiency (fraction of energy radiated as heat)"],
          ["E", "Impact energy (Joules or Mt)"],
          ["Φ_j", "Thermal exposure threshold (J/m²)"],
          ["R_ground", "Projected ground radius (km)"],
          ["h", "Burst altitude (km)"]
        ]
      },

      "Asteroid Diameter": {
        "term": "Asteroid Diameter",
        "Equation": "D = (1.326 × 10⁶) × 10^(-H/5) / sqrt(p_v)",
        "Output": "Estimates the asteroid’s physical diameter based on its observed brightness and surface reflectivity.",
        "Variable": [
          ["D", "Asteroid diameter (m)"],
          ["H", "Absolute magnitude (brightness)"],
          ["p_v", "Albedo (reflectivity coefficient)"]
        ]
      },

      "Entry Angle": {
        "term": "Entry Angle",
        "Equation": "θ° = (90° / π) * cos⁻¹(2U - 1)",
        "Output": "Determines the statistical entry angle of an asteroid as it enters the atmosphere, used in probabilistic simulations.",
        "Variable": [
          ["θ°", "Entry angle in degrees"],
          ["U", "Random number uniformly distributed between 0 and 1"]
        ]
      }
    }

    # Button to toggle all expanders
    def eq_slugify(s: str) -> str:
        return "".join(ch.lower() if ch.isalnum() else "-" for ch in s).strip("-")

    # Initialize session state for equations
    for eq in IMPORTANT_EQUATIONS.values():
        st.session_state.setdefault(f"show-eq-{eq_slugify(eq['term'])}", False)

    if st.button("📖 See all equations"):
        all_open = all(st.session_state[f"show-eq-{eq_slugify(eq['term'])}"] for eq in IMPORTANT_EQUATIONS.values())
        for eq in IMPORTANT_EQUATIONS.values():
            st.session_state[f"show-eq-{eq_slugify(eq['term'])}"] = not all_open

    # Render each equation in a container with expander
    for eq in IMPORTANT_EQUATIONS.values():
        key = f"show-eq-{eq_slugify(eq['term'])}"
        with st.container(border=True):
            st.markdown(f"**{eq['term']}**")
            with st.expander("Details", expanded=st.session_state[key]):
                # Equations (plain-text for K-12 readability; LaTeX not required)
                if isinstance(eq["Equation"], list):
                    st.markdown("**Equation(s):**")
                    for e in eq["Equation"]:
                        st.code(e)
                else:
                    st.markdown("**Equation:**")
                    st.code(eq["Equation"])
                # Output
                st.markdown(f"**Output:** {eq['Output']}")
                # Variables
                st.markdown("**Variables:**")
                for var, desc in eq["Variable"]:
                    st.markdown(f"- `{var}`: {desc}")


    st.divider()

    st.markdown(
        """
        ### 🛠️ Future Classroom Add-Ons (Hackathon Ideas)
        - 🗺️ **USGS / NASA layers:** overlay coastlines, fault zones, or elevation for tsunami risk.
        - 👥 **Population exposure:** visualize how many people live near the impact area.
        - 🌡️ **Atmospheric effects:** add fireball brightness or shock-wave timing.
        - ☀️ **3D orbit view:** show the asteroid’s path around the Sun using Plotly 3D or Three.js.
        - 🎮 **Game mode:** give students missions — *“Save Earth with ≤ 1 mm/s Δv!”*
        """
    )

    st.caption("Educational mode: simplified for learning. Data and models inspired by NASA, ESA, and academic impact simulations.")



st.sidebar.title(t("sidebar.about_title") or "About this MVP")

# Language selector in sidebar
# Use the available languages from the i18n module
if AVAILABLE_LANGS:
    available_codes = AVAILABLE_LANGS
else:
    available_codes = ["en", "es", "fr", "zh-Hant"]

session_lang = st.session_state.get("lang")
current_lang = session_lang or get_lang()

if current_lang not in available_codes:
    current_lang = available_codes[0]
    st.session_state["lang"] = current_lang

# Ensure the active translator matches the session state
if current_lang != get_lang():
    try:
        set_lang(current_lang)
    except ValueError:
        current_lang = available_codes[0]
        st.session_state["lang"] = current_lang
        set_lang(current_lang)

# Find current index for the select box
try:
    current_idx = available_codes.index(current_lang)
except ValueError:
    current_idx = 0

selected_lang = st.sidebar.selectbox(
    "Language / Idioma / Langue / 語言",
    options=available_codes,
    format_func=lambda code: get_language_label(code, fallback=code),
    index=current_idx,
    key="language_selector"
)

# Classroom-friendly toggle for sensitive content
show_sensitive = st.sidebar.checkbox(
    "Censor sensitive content",
    value=False,
    help="Turn on to display very rough counts of people who could be hurt. For classroom use only."
)
st.session_state["show_sensitive"] = show_sensitive

# Update language if changed
if selected_lang != current_lang:
    set_lang(selected_lang)
    st.session_state["lang"] = selected_lang
    st.rerun()

if defaults_meta:
    default_name = (
        defaults_meta.get("sbdb_fullname")
        or defaults_meta.get("neo_name")
        or DEFAULT_SBDB_ID
    )
    provenance = defaults_meta.get("provenance", "NeoWs/SBDB")
    taxonomy = defaults_meta.get("taxonomy")
    density_val = defaults_meta.get("density")
    st.sidebar.markdown(
        "**" + t("sidebar.default_object", name=default_name) + "**<br>"
        + t("sidebar.source", src=provenance)
        + "<br>" + t("sidebar.spectral", tax=taxonomy or "n/a")
        + "<br>" + t("sidebar.density", dens=density_val or 0.0),
        unsafe_allow_html=True,
    )
<<<<<<< HEAD
st.sidebar.info("K-12 mode: We use simple, age-appropriate language and avoid graphic details. Toggle **advanced impact-health estimates** above if needed.")
=======
>>>>>>> f095a2be
st.sidebar.info(t("sidebar.disclaimer") or "This is an educational demo. Numbers are approximate. For real decisions, consult official models and data.")<|MERGE_RESOLUTION|>--- conflicted
+++ resolved
@@ -1672,8 +1672,5 @@
         + "<br>" + t("sidebar.density", dens=density_val or 0.0),
         unsafe_allow_html=True,
     )
-<<<<<<< HEAD
 st.sidebar.info("K-12 mode: We use simple, age-appropriate language and avoid graphic details. Toggle **advanced impact-health estimates** above if needed.")
-=======
->>>>>>> f095a2be
 st.sidebar.info(t("sidebar.disclaimer") or "This is an educational demo. Numbers are approximate. For real decisions, consult official models and data.")