--- conflicted
+++ resolved
@@ -1144,14 +1144,6 @@
 seed_live_slider_defaults(neo_df)
 
 st.title("🛰️ Impactor-2025: Learn & Simulate")
-<<<<<<< HEAD
-=======
-st.caption("An educational dashboard to explore asteroid impacts, built for a hackathon.")
-
-ensure_session_defaults()
-defaults_meta = st.session_state.get("defaults_metadata", {})
-
->>>>>>> 5178d60a
 # If an interaction queued widget overrides (e.g., from the NASA NEO picker),
 # apply them before any widgets with those keys are instantiated.
 if "widget_overrides" in st.session_state:
@@ -1175,7 +1167,6 @@
 
     primary_cols = st.columns(4)
     with primary_cols[0]:
-<<<<<<< HEAD
         diameter_default = int(st.session_state.get("diameter_m", 150))
         diameter_m = st.slider(
             "Asteroid diameter (m)",
@@ -1205,16 +1196,6 @@
             step=1,
             key="angle_deg",
         )
-=======
-        diameter_spec, diameter_kwargs = prepare_slider_args("diameter_m")
-        diameter_m = st.slider(diameter_spec.label, **diameter_kwargs)
-    with primary_cols[1]:
-        velocity_spec, velocity_kwargs = prepare_slider_args("velocity_km_s")
-        velocity = st.slider(velocity_spec.label, **velocity_kwargs)
-    with primary_cols[2]:
-        angle_spec, angle_kwargs = prepare_slider_args("angle_deg")
-        angle = st.slider(angle_spec.label, **angle_kwargs)
->>>>>>> 5178d60a
     with primary_cols[3]:
         material = st.selectbox("Material preset", list(MATERIAL_PRESETS.keys()), index=1)
         report = ensure_report(st.session_state)
@@ -1242,16 +1223,6 @@
             fallback_value=density_fallback,
             fallback_label="material_preset",
         )
-<<<<<<< HEAD
-=======
-        density = st.slider(density_spec.label, **density_kwargs)
-        if preset_density < density_spec.min_value:
-            st.caption(
-                f"Preset density for {material}: {preset_density} kg/m³ (whitepaper floor {density_spec.min_value} kg/m³)."
-            )
-        else:
-            st.caption(f"Preset density for {material}: {preset_density} kg/m³")
->>>>>>> 5178d60a
     with secondary_cols[1]:
         strength_spec, strength_kwargs = prepare_slider_args(
             "strength_mpa",
@@ -1259,11 +1230,6 @@
             fallback_value=float(preset_strength),
             fallback_label="material_preset",
         )
-<<<<<<< HEAD
-=======
-        strength_mpa = st.slider(strength_spec.label, **strength_kwargs)
-        st.caption("Adjust to emulate cohesive strength used in PAIR entry modeling.")
->>>>>>> 5178d60a
 
     st.markdown("**Where does it hit?** Pick a city or enter coordinates.")
     c1, c2, c3 = st.columns([2,1,1])
@@ -1408,17 +1374,8 @@
             )
         st.dataframe(pd.DataFrame(exposure_rows))
 
-<<<<<<< HEAD
     with st.expander("Probabilistic scenarios"):
         samples = st.slider("Number of Monte Carlo samples", 100, 1000, 300, step=50)
-=======
-    with st.expander("PAIR-inspired probabilistic scenarios"):
-        st.write(
-            "Sample uncertain properties (diameter, density, angle, strength) using the PAIR Monte Carlo approach to explore outcome distributions."
-        )
-        samples_spec, samples_kwargs = prepare_slider_args("pair_samples")
-        samples = st.slider(samples_spec.label, **samples_kwargs)
->>>>>>> 5178d60a
         if st.button("Run simulation", key="run_pair_button"):
             sim_df = run_pair_simulation(samples, diameter_m, density, velocity, angle, strength_mpa)
             if sim_df.empty:
@@ -1501,7 +1458,6 @@
 
     st.pydeck_chart(deck)
 
-<<<<<<< HEAD
     # Map legend
     st.markdown("""
     **Map Legend:**
@@ -1513,9 +1469,6 @@
     """.format(crater_km=crater_km, r_severe=r_severe, r_mod=r_mod, r_light=r_light))
 
     # --- PATCH 2: make NEOs usable + educational summaries ---
-=======
-    # --- NEO selector with SBDB integration ---
->>>>>>> 5178d60a
     with st.expander("Use today's NASA NEOs as inputs"):
         df = neo_df.copy()
         if df.empty:
@@ -1587,7 +1540,6 @@
                         "angle_deg": 45,
                     }
 
-<<<<<<< HEAD
             # Pick one and push into the simulator
             neo_options = ["— use custom values —"] + df["name"].tolist()
             choice = st.selectbox(
@@ -1623,31 +1575,6 @@
                     st.rerun()
 
                 # Preview metric
-=======
-            # Pick one and auto-update sliders
-            choice = st.selectbox(
-                "Pick an asteroid to simulate (what-if it hit):",
-                options=df["name"].tolist(),
-                key="neo_picker",
-                on_change=on_neo_select
-            )
-
-            if choice:
-                row = df.loc[df["name"] == choice].iloc[0]
-                st.caption(
-                    f"Selected **{row['name']}** — avg diameter ≈ {row['diameter_avg_m']:.1f} m, "
-                    f"speed ≈ {row['velocity_km_s']:.2f} km/s, "
-                    f"miss distance ≈ {row['miss_distance_km']:.0f} km (~{row['miss_distance_moon_x']:.1f}× Moon)."
-                )
-
-                # Show SBDB data if available
-                if row.get("sbdb_density_kg_m3") and not pd.isna(row["sbdb_density_kg_m3"]):
-                    st.success(f"SBDB density: {row['sbdb_density_kg_m3']:,.0f} kg/m³")
-                if row.get("sbdb_spectral_class"):
-                    st.info(f"Spectral class: {row['sbdb_spectral_class']}")
-
-                # Energy preview
->>>>>>> 5178d60a
                 mass = asteroid_mass_kg(row["diameter_avg_m"], density)
                 E_mt_preview = tnt_megatons(kinetic_energy_joules(mass, row["velocity_km_s"]))
                 st.metric("Impact energy", f"{E_mt_preview:,.2f} Mt TNT")
