# app.py
# Streamlit MVP for an educational asteroid-impact dashboard
# ----------------------------------------------------------- 
# Features
# - Explore tab: sliders for asteroid size, velocity, density, angle
# - Map: choose impact location by city preset or lat/lon inputs
# - Calculates kinetic energy, TNT equivalent, naive crater estimate, and damage radii
# - Defend Earth tab: apply simple deflection (delta-v & lead time) and visualize how the impact point shifts
# - Learn tab: glossary & inline explanations for younger audiences
#
# NOTE (Hackathon-friendly):
# - Uses only public libs: streamlit, numpy, pandas, requests, pydeck
# - NASA NEO lookup optional (uses DEMO_KEY or env var NASA_API_KEY)
# - USGS integration points are included as stubs you can extend (elevation/tsunami overlays)

import math
import os
from datetime import date
from typing import Any, Dict, Optional, Tuple

import numpy as np
import pandas as pd
import streamlit as st
import pydeck as pdk

from src.i18n import t, set_lang, get_lang, get_language_label, AVAILABLE_LANGS
from src.background import render_nextjs_background

from src.api.nasa_neo import NeoWsClient, NeoWsError
from src.data.defaults import (
    DEFAULT_NEO_ID,
    DEFAULT_SBDB_ID,
    MATERIAL_PRESETS,
    SBDBError,
    _safe_float,
    extract_sbdb_phys,
    fetch_sbdb_payload,
    get_reference_defaults,
    material_from_taxonomy,
    resolve_density_strength,
    fetch_neows_object,
)

# Try to use Mapbox if token is present; otherwise fall back to an open TileLayer (OSM)
MAPBOX_TOKEN = os.getenv("MAPBOX_API_KEY")
if MAPBOX_TOKEN:
    pdk.settings.mapbox_api_key = MAPBOX_TOKEN

# ----------------------------
# Utility & Constants
# ----------------------------
EARTH_RADIUS_KM = 6371.0
G = 9.81  # m/s^2
TNT_J = 4.184e9  # 1 ton TNT in Joules
RHO_TARGET = 2500  # kg/m^3 (crustal rock, rough)
SEA_LEVEL_DENSITY = 1.225  # kg/m^3
SCALE_HEIGHT_KM = 7.16  # exponential atmosphere scale height
DEFAULT_SEISMIC_COUPLING = 3e-4  # fraction of kinetic energy converted to seismic energy

# Minimum ground-coupled energy fraction to consider a surface crater (educational heuristics)
AIRBURST_THRESHOLD = 0.05

# Synthetic fallback population density (people per square km) used when no live data layer is loaded.
# Documented in data_sources.md for transparency.
SYNTHETIC_POP_DENSITY = {
    "severe": 5000,
    "moderate": 2000,
    "light": 800,
}

# NOTE: These casualty rates are NOT from the PAIR white paper.
# Mathias et al. (2017) uses "affected population" (everyone within 4-psi damage radius)
# without modeling specific casualty rates. These rates are kept for legacy/educational purposes
# but should NOT be used in PAIR-compliant calculations.
SYNTHETIC_CASUALTY_RATE = {
    "severe": 0.35,
    "moderate": 0.1,
    "light": 0.02,
}

# Friendly city presets (lat, lon)
CITY_PRESETS = {
    "— choose a place —": (None, None),
    "Kaohsiung City, Taiwan": (22.6273, 120.3014),
    "Mulhouse, France": (47.7508, 7.3359),
    "Mexicali, Mexico": (32.6245, -115.4523),
    "Québec City, Canada": (46.8139, -71.2080),
    "Bangkok, Thailand": (13.7563, 100.5018),
}

# Approximate ring densities (people/km²) for educational use.
# Severe = inner blast zone, Moderate = suburban radius, Light = outer affected ring
CITY_RING_DENSITY = {
    "Kaohsiung City, Taiwan": {"severe": 9000, "moderate": 4000, "light": 1500},
    "Mulhouse, France":       {"severe": 4000, "moderate": 1500, "light": 600},
    "Mexicali, Mexico":       {"severe": 5000, "moderate": 2000, "light": 800},
    "Québec City, Canada":    {"severe": 4500, "moderate": 1800, "light": 700},
    "Bangkok, Thailand":      {"severe": 12000, "moderate": 5000, "light": 2000},
}

# Fallback for non-preset coordinates (rural/suburban)
DEFAULT_RING_DENSITY = {"severe": 1200, "moderate": 500, "light": 200}

# ----------------------------
# External data helpers
# ----------------------------


@st.cache_data(show_spinner=False)
def load_reference_defaults() -> Dict[str, Any]:
    return get_reference_defaults()


@st.cache_data(show_spinner=False)
def cached_sbdb_payload(designation: str) -> Dict[str, Any]:
    return fetch_sbdb_payload(designation)


@st.cache_data(show_spinner=False)
def cached_neo_payload(neo_id: str) -> Dict[str, Any]:
    return fetch_neows_object(neo_id)

_DEFAULTS_TRACE_EMITTED = False


def _console_print(*args: Any, **kwargs: Any) -> None:
    """Print to stdout but ignore BrokenPipe errors (Streamlit teardown)."""

    try:
        print(*args, **kwargs)
    except BrokenPipeError:  # pragma: no cover - depends on runtime teardown
        pass

def print_startup_data_trace(
    defaults: Dict[str, Any], 
    control_state: Optional[Dict[str, Any]] = None,
) -> None:
    global _DEFAULTS_TRACE_EMITTED
    if _DEFAULTS_TRACE_EMITTED:
        return
    _DEFAULTS_TRACE_EMITTED = True

    _console_print("\n=== Dashboard data provenance snapshot ===")
    neo_label = defaults.get("neo_name") or defaults.get("neo_designation") or DEFAULT_NEO_ID
    sbdb_label = defaults.get("sbdb_fullname") or DEFAULT_SBDB_ID
    provenance = defaults.get("provenance") or defaults.get("source", "synthetic fallback")
    if defaults.get("source_error"):
        _console_print(f"[warn] data fetch issues: {defaults['source_error']}")
    _console_print(f"NeoWs target : {neo_label} (ID {DEFAULT_NEO_ID})")
    _console_print(f"SBDB target  : {sbdb_label}")
    _console_print(f"Density source: {provenance}")

    field_sources = defaults.get("field_sources") or {}
    if field_sources:
        _console_print("Field-level sources:")
        for key in sorted(field_sources):
            _console_print(f"  - {key}: {field_sources[key]}")

    try:
        from tests.run_data_source_check import PARAMETERS as WHITEPAPER_PARAMS, get_nested
    except ImportError:
        _console_print("[info] Parameter comparison table unavailable (tests package not importable).")
        return

    try:
        neo_payload = cached_neo_payload(DEFAULT_NEO_ID)
        neo_error = None
    except NeoWsError as exc:
        neo_payload = {}
        neo_error = str(exc)
    except Exception as exc:  # pragma: no cover - defensive log
        neo_payload = {}
        neo_error = str(exc)

    try:
        sbdb_payload = cached_sbdb_payload(DEFAULT_SBDB_ID)
        sbdb_error = None
    except SBDBError as exc:
        sbdb_payload = {}
        sbdb_error = str(exc)
    except Exception as exc:  # pragma: no cover - defensive log
        sbdb_payload = {}
        sbdb_error = str(exc)

    if neo_error:
        _console_print(f"[warn] NeoWs payload unavailable: {neo_error}")
    if sbdb_error:
        _console_print(f"[warn] SBDB payload unavailable: {sbdb_error}")

    selected_approach = defaults.get("close_approach_snapshot") or {}
    selected_velocity = defaults.get("velocity_km_s")
    selected_miss = defaults.get("miss_distance_km")

    header = f"{ 'Parameter':35} { 'NeoWs value':>18} { 'SBDB value':>18} { 'Dashboard':>18} { 'Source':>18}"
    _console_print("\n" + header)
    _console_print("-" * len(header))

    dashboard_field_map = {
        "Absolute magnitude (H)": defaults.get("absolute_magnitude_h"),
        "Diameter max (m)": defaults.get("diameter_m"),
        "Bulk density (kg/m^3)": defaults.get("density"),
        "Relative velocity (km/s)": defaults.get("velocity_km_s"),
        "Spectral class": defaults.get("taxonomy"),
        "Geometric albedo": defaults.get("albedo"),
        "Rotation period (hr)": defaults.get("rotation_period_hr"),
        "Miss distance (km)": defaults.get("miss_distance_km"),
        "Semi-major axis a (AU)": defaults.get("semi_major_axis_au"),
        "Eccentricity e": defaults.get("eccentricity"),
        "Inclination i (deg)": defaults.get("inclination_deg"),
        "Argument of periapsis ω (deg)": defaults.get("argument_of_periapsis_deg"),
        "Longitude ascending node Ω (deg)": defaults.get("ascending_node_longitude_deg"),
    }

    source_key_map = {
        "Absolute magnitude (H)": "absolute_magnitude_h",
        "Diameter max (m)": "diameter_m",
        "Bulk density (kg/m^3)": "density",
        "Relative velocity (km/s)": "velocity_km_s",
        "Spectral class": "taxonomy",
        "Geometric albedo": "albedo",
        "Rotation period (hr)": "rotation_period_hr",
        "Miss distance (km)": "miss_distance_km",
        "Semi-major axis a (AU)": "semi_major_axis_au",
        "Eccentricity e": "eccentricity",
        "Inclination i (deg)": "inclination_deg",
        "Argument of periapsis ω (deg)": "argument_of_periapsis_deg",
        "Longitude ascending node Ω (deg)": "ascending_node_longitude_deg",
    }

    def _fmt(value: object) -> str:
        if value is None or value == "":
            return "—"
        if isinstance(value, float):
            return f"{value:,.3g}"
        if isinstance(value, int):
            return f"{value:,.0f}"
        text = str(value)
        return text if len(text) <= 17 else text[:14] + "…"

    for spec in WHITEPAPER_PARAMS:
        if spec.label == "Relative velocity (km/s)" and selected_velocity is not None:
            neo_value = selected_velocity
        elif spec.label == "Miss distance (km)" and selected_miss is not None:
            neo_value = selected_miss
        else:
            neo_value = get_nested(neo_payload, spec.neo_path) if neo_payload else None
        sbdb_value = get_nested(sbdb_payload, spec.sbdb_path) if sbdb_payload else None
        dashboard_value = dashboard_field_map.get(spec.label, "not used")
        source_label = "—"
        source_key = source_key_map.get(spec.label)
        if source_key and source_key in field_sources and dashboard_value != "not used":
            source_label = field_sources[source_key]

        _console_print(
            f"{spec.label:35} "
            f"{_fmt(neo_value):>18} "
            f"{_fmt(sbdb_value):>18} "
            f"{_fmt(dashboard_value):>18} "
            f"{_fmt(source_label):>18}"
        )

    if control_state:
        _console_print("\nUI controls at startup:")
        for label, value in control_state.items():
            _console_print(f"  - {label}: {value}")


def gather_ui_control_state() -> Dict[str, Any]:
    """Collect current slider/selectbox inputs for console transparency."""

    control_map = [
        (t("labels.diameter"), "diameter_m"),
        (t("labels.velocity"), "velocity_km_s"),
        (t("labels.angle"), "angle_deg"),
        (t("labels.material"), "material_preset"),
        (t("labels.density"), "bulk_density"),
        (t("labels.strength"), "bulk_strength"),
        (t("app.city_preset"), "city_preset"),
        (t("snapshot.impact_lat_used"), "impact_lat_used"),
        (t("snapshot.impact_lon_used"), "impact_lon_used"),
        (t("labels.latitude"), "impact_lat_manual"),
        (t("labels.longitude"), "impact_lon_manual"),
        (t("app.samples_label"), "monte_carlo_samples"),
        (t("deflect.delta_v_label"), "deflect_delta_v"),
        (t("deflect.lead_time_label"), "deflect_lead_days"),
        (t("deflect.bearing_label"), "deflect_bearing"),
        (t("app.neo_pick_prompt"), "neo_pick"),
    ]

    state: Dict[str, Any] = {}
    for label, key in control_map:
        if key in st.session_state:
            state[label] = st.session_state.get(key)
    return state

def ensure_session_defaults() -> None:
    if st.session_state.get("_defaults_initialized"):
        return

    defaults = load_reference_defaults()

    diameter_val = defaults.get("diameter_m")
    if diameter_val is not None:
        st.session_state.setdefault("diameter_m", int(round(diameter_val)))
    else:
        st.session_state.setdefault("diameter_m", 150.0)

    velocity_val = defaults.get("velocity_km_s")
    if velocity_val is not None:
        st.session_state.setdefault("velocity_km_s", float(velocity_val))
    else:
        st.session_state.setdefault("velocity_km_s", 18.0)

    st.session_state.setdefault("angle_deg", 45)

    material = defaults.get("material") or "Stony (ordinary chondrite)"
    st.session_state.setdefault("material_preset", material)

    density_val = defaults.get("density")
    if density_val is not None:
        st.session_state.setdefault("bulk_density", float(density_val))
    else:
        st.session_state.setdefault(
            "bulk_density", MATERIAL_PRESETS[material]["density"]
        )

    strength_val = defaults.get("strength_mpa")
    if strength_val is not None:
        st.session_state.setdefault("bulk_strength", float(strength_val))
    else:
        st.session_state.setdefault(
            "bulk_strength", MATERIAL_PRESETS[material]["strength_mpa"]
        )

    st.session_state["defaults_metadata"] = defaults
    st.session_state["_defaults_initialized"] = True

# --- Utility helpers ---
def _fmt(x):
    """Consistent formatting for display values"""
    if x is None or x == "" or (isinstance(x, float) and math.isnan(x)):
        return "—"
    if isinstance(x, float):
        return f"{x:,.6g}"
    if isinstance(x, int):
        return f"{x:,}"
    return str(x)

def _derive_selected_approach_numbers(defaults: dict[str, Any]) -> tuple[Optional[float], Optional[float]]:
    """Return (velocity_km_s, miss_distance_km) from selected close approach if present, else fallback to defaults."""
    sel = defaults.get("close_approach_snapshot") or {}
    v = sel.get("relative_velocity_km_s") or defaults.get("velocity_km_s")
    d = sel.get("miss_distance_km") or defaults.get("miss_distance_km")
    return v, d
# ----------------------------
# Simple physics helpers (educational approximations)
# ----------------------------

def asteroid_mass_kg(diameter_m: float, density_kg_m3: float) -> float:
    radius = diameter_m / 2
    volume = (4/3) * math.pi * radius**3
    return volume * density_kg_m3


def kinetic_energy_joules(mass_kg: float, velocity_km_s: float) -> float:
    v = velocity_km_s * 1000  # m/s
    return 0.5 * mass_kg * v**2


def tnt_megatons(E_j: float) -> float:
    return E_j / TNT_J / 1e6


def estimate_burst_altitude_km(
    velocity_km_s: float,
    strength_mpa: float,
    diameter_m: Optional[float] = None,
    angle_deg: Optional[float] = None,   # NEW
) -> float:
    """Strength breakup altitude with simple size and angle corrections."""
    if velocity_km_s <= 0 or strength_mpa <= 0:
        return 0.0

    v = velocity_km_s * 1000.0
    strength_pa = strength_mpa * 1e6

    # Base (strength ~ dynamic pressure) altitude:
    rho_break = 2.0 * strength_pa / max(v**2, 1.0)           # q = ½ρv² = strength → ρ_break
    altitude = 0.0 if rho_break >= SEA_LEVEL_DENSITY else -SCALE_HEIGHT_KM * math.log(rho_break / SEA_LEVEL_DENSITY)

    # Size correction: larger bodies penetrate deeper (down-shift altitude)
    if diameter_m is not None and diameter_m > 0:
        altitude -= min(8.0, 6.0 * math.log10(max(diameter_m, 10.0) / 50.0))

    # ANGLE correction (educational): shallower entries break higher
    if angle_deg is not None:
        # angle is 10–90° from horizontal in your UI
        s = math.sin(math.radians(max(5.0, min(angle_deg, 90.0))))
        ANGLE_SCALE_KM = 10.0
        altitude += ANGLE_SCALE_KM * (1.0 - s)    # +~8–9 km @ 20°, ~0 km @ 90°

    return float(max(0.0, min(altitude, 60.0)))


def ground_energy_fraction(burst_altitude_km: float) -> float:
    """Approximate fraction of kinetic energy that couples to the ground (PAIR-inspired)."""
    if burst_altitude_km <= 0:
        return 1.0
    # Steeper logistic: midpoint ~15 km, scale ~2.5 km
    midpoint = 15.0
    scale = 2.5
    fraction = 1.0 / (1.0 + math.exp((burst_altitude_km - midpoint) / scale))
    # Guard against underflow/overflow and clamp
    return float(max(0.0, min(1.0, fraction)))

K1 = 1.3
MU = 0.55     # velocity exponent via pi-scaling
NU = 0.4      # density exponent
GAMMA = 0.17  # gravity exponent

def transient_crater_diameter_m(diameter_m, velocity_km_s, density_kg_m3, angle_deg,
                                target_density_kg_m3=RHO_TARGET, gravity=G):
    if diameter_m <= 0 or velocity_km_s <= 0:
        return 0.0
    v = velocity_km_s * 1000.0
    a = max(5.0, min(angle_deg, 90.0))
    angle_factor = math.sin(math.radians(a)) ** (1/3)

    # Impact energy proxy using pi-scaling (gravity regime)
    # D_t ∝ K1 * ( (ρ_i/ρ_t)^(ν) ) * d^(1-μ) * (v^μ) * (g^(-γ)) * angle_factor
    rho_ratio = (density_kg_m3 / target_density_kg_m3) ** NU
    D_t = K1 * rho_ratio * (diameter_m ** (1 - MU)) * (v ** MU) * (gravity ** (-GAMMA)) * angle_factor
    return float(max(D_t, 0.0))

def final_crater_diameter_m(
    diameter_m: float,
    velocity_km_s: float,
    density_kg_m3: float,
    angle_deg: float,
    burst_altitude_km: float,
) -> float:
    """
    Compute a final crater diameter even if breakup occurs, by scaling with the
    ground-coupled energy fraction. Educational, not mission-grade.

    Rules of thumb:
    - If <5% of the kinetic energy reaches the ground → true airburst → no crater.
    - Otherwise, scale the transient crater by gf^(1/3) (crater size ~ E^(~1/3) scaling)
      and then apply a simple transient->final factor.
    """
    # Fraction of the entry kinetic energy that reaches the ground
    gf = ground_energy_fraction(burst_altitude_km)  # 0..1

    # True airburst: almost nothing reaches the ground
    if gf < AIRBURST_THRESHOLD:
        return 0.0

    # Compute a no-fragmentation transient crater
    D_t = transient_crater_diameter_m(diameter_m, velocity_km_s, density_kg_m3, angle_deg)
    if D_t <= 0:
        return 0.0

    # Reduce crater size by the fraction of energy that survives to the ground.
    # Crater diameter scales roughly with E^(1/3) in the gravity regime.
    D_t_eff = D_t * (gf ** (1.0 / 3.0))

    # If extremely small after scaling, treat as no excavated crater
    if D_t_eff < 50.0:  # meters; guard against tiny/ambiguous bowls
        return 0.0

    # Simple transient->final conversion
    return 1.25 * D_t_eff

# very small lookup: overpressure psi -> scaled distance Z (m/kg^(1/3))
# Values are approximate, education-friendly (Glasstone/Dolan-like).
OP_TO_Z = {
    1.0:  180.0,
    4.0:   75.0,
    12.0:  40.0,
}

def blast_overpressure_radius_km(E_mt: float, burst_altitude_km: float, overpressure_psi: float = 4.0) -> float:
    if E_mt <= 0:
        return 0.0

    W_ton = E_mt * 1e6  # convert megatons → tons
    W13 = max(W_ton, 1.0) ** (1 / 3)

    if overpressure_psi in OP_TO_Z:
        Z = OP_TO_Z[overpressure_psi]
    else:
        keys = sorted(OP_TO_Z.keys())
        lo = max(k for k in keys if k <= overpressure_psi)
        hi = min(k for k in keys if k >= overpressure_psi)
        if lo == hi:
            Z = OP_TO_Z[lo]
        else:
            t = (math.log(overpressure_psi) - math.log(lo)) / (math.log(hi) - math.log(lo))
            Z = OP_TO_Z[lo] * (1 - t) + OP_TO_Z[hi] * t

    R0_km = (Z * W13) / 1000.0

    H = max(burst_altitude_km, 0.0)
    H_scale = 18.0  # km; tuned so 25 km bursts shrink ground radius ~50%
    attenuation = 1.0 / (1.0 + (H / H_scale) ** 2)
    return R0_km * attenuation

def seismic_moment_magnitude(E_joules: float, coupling: float = DEFAULT_SEISMIC_COUPLING,
                             ground_fraction: float = 1.0) -> Optional[float]:
    if E_joules <= 0 or coupling <= 0:
        return None
    seismic_energy = E_joules * coupling * max(0.0, min(1.0, ground_fraction))
    if seismic_energy <= 0:
        return None
    return (2.0 / 3.0) * (math.log10(seismic_energy) - 4.8)


def estimate_population_impacts(
    r_severe: float,
    r_moderate: float,
    r_light: float,
    ring_densities: Optional[dict[str, float]] = None,
) -> dict[str, float]:
    # Coerce non-finite values to 0
    def _safe(x: float) -> float:
        try:
            x = float(x)
        except Exception:
            return 0.0
        return x if math.isfinite(x) and x > 0 else 0.0

    r_severe = _safe(r_severe)
    r_moderate = _safe(r_moderate)
    r_light = _safe(r_light)

    radii = sorted([r_severe, r_moderate, r_light])
    if radii[-1] <= 0:
        return {"severe": 0.0, "moderate": 0.0, "light": 0.0, "total": 0.0, "casualties": 0.0}

    # Enforce nesting
    severe = r_severe
    moderate = max(r_moderate, severe)
    light = max(r_light, moderate)

    # Areas in km² of each ring (annuli)
    areas = {
        "severe": math.pi * severe ** 2,
        "moderate": math.pi * moderate ** 2 - math.pi * severe ** 2,
        "light": math.pi * light ** 2 - math.pi * moderate ** 2,
    }

    # Pick densities: city-specific → fallback → legacy synthetic
    if ring_densities is None:
        ring_densities = DEFAULT_RING_DENSITY

    exposure = {}
    for ring, area in areas.items():
        density = float(ring_densities.get(ring, SYNTHETIC_POP_DENSITY.get(ring, 0)))
        exposure[ring] = max(0.0, area) * max(0.0, density)

    exposure["total"] = sum(exposure.values())

    casualties = 0.0
    for ring in ("severe", "moderate", "light"):
        rate = float(SYNTHETIC_CASUALTY_RATE.get(ring, 0.0))
        casualties += exposure[ring] * rate
    exposure["casualties"] = casualties
    return exposure

def run_pair_simulation(
    samples: int,
    base_diameter_m: float,
    base_density: float,
    base_velocity_km_s: float,
    base_angle_deg: float,
    base_strength_mpa: float,
):
    """Monte Carlo sampler inspired by Mathias et al. (2017) PAIR framework."""
    rng = np.random.default_rng()

    diameters = rng.lognormal(mean=math.log(max(base_diameter_m, 1.0)), sigma=0.25, size=samples)
    densities = rng.lognormal(mean=math.log(max(base_density, 100.0)), sigma=0.15, size=samples)
    velocities = rng.normal(loc=base_velocity_km_s, scale=max(1.0, 0.15 * base_velocity_km_s), size=samples)
    velocities = np.clip(velocities, 5.0, 70.0)
    strength = rng.lognormal(mean=math.log(max(base_strength_mpa, 0.1)), sigma=0.35, size=samples)

    u = rng.random(samples)
    angles = (90.0 / math.pi) * np.arccos(np.clip(2 * u - 1, -1.0, 1.0))
    angles = np.clip(angles, 10.0, 90.0)

    results = []
    for d, rho, v, theta, s in zip(diameters, densities, velocities, angles, strength):
        mass = asteroid_mass_kg(d, rho)
        E_j = kinetic_energy_joules(mass, v)
        E_mt = tnt_megatons(E_j)
        burst = estimate_burst_altitude_km(v, s, d, theta)
        burst = max(0.0, burst - 5.0)
        ground_frac = ground_energy_fraction(burst)
        crater = final_crater_diameter_m(d, v, rho, theta, burst) / 1000.0
        E_ground_mt = max(E_mt * ground_frac, 0.0)
        r4 = blast_overpressure_radius_km(E_ground_mt, burst, overpressure_psi=4.0)
        r12 = blast_overpressure_radius_km(E_ground_mt, burst, overpressure_psi=12.0)
        r1 = blast_overpressure_radius_km(E_ground_mt, burst, overpressure_psi=1.0)
        exposure = estimate_population_impacts(r12, r4, r1)
        Mw = seismic_moment_magnitude(E_j, ground_fraction=ground_frac)
        results.append(
            {
                "diameter_m": d,
                "density": rho,
                "velocity": v,
                "angle": theta,
                "strength_mpa": s,
                "energy_mt": E_mt,
                "burst_alt_km": burst,
                "ground_fraction": ground_frac,
                "crater_km": crater,
                "r12_km": r12,
                "r4_km": r4,
                "r1_km": r1,
                "population": exposure.get("total", 0.0),
                "casualties": exposure.get("casualties", 0.0),
                "Mw": Mw if Mw is not None else float("nan"),
            }
        )

    return pd.DataFrame(results)


def haversine_offset(lat, lon, d_km, bearing_deg):
    """Move from (lat, lon) by distance d_km along bearing_deg; return new (lat, lon)."""
    lat1 = math.radians(lat)
    lon1 = math.radians(lon)
    brg = math.radians(bearing_deg)
    dr = d_km / EARTH_RADIUS_KM
    lat2 = math.asin(math.sin(lat1)*math.cos(dr) + math.cos(lat1)*math.sin(dr)*math.cos(brg))
    lon2 = lon1 + math.atan2(math.sin(brg)*math.sin(dr)*math.cos(lat1), math.cos(dr) - math.sin(lat1)*math.sin(lat2))
    return math.degrees(lat2), (math.degrees(lon2) + 540) % 360 - 180


def apply_deflection(lat, lon, delta_v_mm_s, lead_years, inbound_bearing_deg=0.0):
    """
    Educational deflection model with simple 'phase amplification':
    - A small Δv applied early shifts the encounter phase each orbit.
    - We approximate this leverage with a constant amplification factor (~3),
      representing how along-track timing errors accumulate by encounter time.
    - Lead time is in years.
    - If the amplified along-track displacement exceeds ~1 Earth radius, treat as a miss.

    Returns:
        (new_lat, new_lon, shift_km) if it still impacts,
        or (None, None, miss_distance_km) if it misses Earth.
    """
    dv = delta_v_mm_s / 1000.0          # mm/s -> m/s
    t = lead_years * 365.25 * 86400.0   # years -> s

    AMPLIFICATION = 3.0                 # tunable 2–5 for classroom intuition
    along_m = dv * t * AMPLIFICATION    # amplified along-track displacement (m)
    along_km = along_m / 1000.0

    miss_threshold_km = EARTH_RADIUS_KM * 1.05  # ~1 Earth radius + small margin

    if abs(along_km) >= miss_threshold_km:
        # Miss: return None coords and the (signed) miss distance in km
        return None, None, along_km

    # Still hits: shift ground impact point for visualization (cap so it stays readable)
    plotted_shift_km = max(0.0, min(abs(along_km), 5000.0))
    new_lat, new_lon = haversine_offset(lat, lon, plotted_shift_km, (inbound_bearing_deg + 180) % 360)
    return new_lat, new_lon, plotted_shift_km


# ----------------------------
# NASA NEO API helper (optional)
# ----------------------------

@st.cache_data(show_spinner=False)
def fetch_today_neos() -> pd.DataFrame:
    today = date.today().isoformat()
    try:
        with NeoWsClient() as client:
            feed = client.get_feed(today, end_date=today, detailed=False)
    except NeoWsError:
        return pd.DataFrame([])

    neos = []
    objects = (feed.get("near_earth_objects") or {}).get(today, [])
    for neo in objects:
        diameter_info = (neo.get("estimated_diameter") or {}).get("meters") or {}
        close_approach = (neo.get("close_approach_data") or [])
        approach = close_approach[0] if close_approach else {}
        velocity = _safe_float((approach.get("relative_velocity") or {}).get("kilometers_per_second"))
        miss_km = _safe_float((approach.get("miss_distance") or {}).get("kilometers"))
        neos.append(
            {
                "name": neo.get("name"),
                "neo_reference_id": neo.get("neo_reference_id"),
                "designation": neo.get("designation"),
                "absolute_magnitude_h": _safe_float(neo.get("absolute_magnitude_h")),
                "est_diameter_min_m": _safe_float(diameter_info.get("estimated_diameter_min")),
                "est_diameter_max_m": _safe_float(diameter_info.get("estimated_diameter_max")),
                "hazardous": bool(neo.get("is_potentially_hazardous_asteroid", False)),
                "velocity_km_s": velocity,
                "miss_distance_km": miss_km,
            }
        )

    return pd.DataFrame(neos)


# ----------------------------
# UI
# ----------------------------
st.set_page_config(page_title=t("app.title"), layout="wide")

# Render Next.js background
render_nextjs_background()

# Language selector (default to English). Stored in session_state to persist across interactions.
if "lang" not in st.session_state:
    # prefer query param if present
    q = st.query_params.get("lang", None)
    if q:
        try:
            set_lang(q)
            st.session_state["lang"] = q
        except Exception:
            set_lang("en")
            st.session_state["lang"] = "en"
    else:
        set_lang("en")
        st.session_state["lang"] = "en"

st.title(t("app.title"))

# Initialize session defaults
ensure_session_defaults()
defaults_meta = st.session_state.get("defaults_metadata", {})

# Fetch today's NEOs
neo_df = fetch_today_neos()


if AVAILABLE_LANGS:
    available_codes = AVAILABLE_LANGS
else:
    available_codes = ["en", "es", "fr", "zh-Hant"]

session_lang = st.session_state.get("lang")
current_lang = session_lang or get_lang()

if current_lang not in available_codes:
    current_lang = available_codes[0]
    st.session_state["lang"] = current_lang

if current_lang != get_lang():
    try:
        set_lang(current_lang)
    except ValueError:
        current_lang = available_codes[0]
        st.session_state["lang"] = current_lang
        set_lang(current_lang)

try:
    current_idx = available_codes.index(current_lang)
except ValueError:
    current_idx = 0

selected_lang = st.sidebar.selectbox(
    "Language / Idioma / Langue / 語言",
    options=available_codes,
    format_func=lambda code: get_language_label(code, fallback=code),
    index=current_idx,
    key="language_selector"
)

show_sensitive = st.sidebar.checkbox(
    "Censor sensitive content",
    value=False,
    help="Turn on to display very rough counts of people who could be hurt. For classroom use only."
)
st.session_state["show_sensitive"] = show_sensitive

if selected_lang != current_lang:
    set_lang(selected_lang)
    st.session_state["lang"] = selected_lang
    st.rerun()

# If an interaction queued widget overrides (e.g., from the NASA NEO picker),
# apply them before any widgets with those keys are instantiated.
if "widget_overrides" in st.session_state:
    overrides = st.session_state.pop("widget_overrides")
    for key, value in overrides.items():
        st.session_state[key] = value


# Tabs
exp_tab, defend_tab, learn_tab = st.tabs([t("app.explore") or t("app.explore") or t("explore"), t("app.defend_earth") or t("defend_earth"), t("app.learn_label") or t("learn_label")])

with exp_tab:
    with st.sidebar:
        st.subheader(t("app.choose_params"))
        if defaults_meta:
            st.caption(t("app.caption"))

        diameter_default = int(st.session_state.get("diameter_m", 150))
        diameter_m = st.slider(
            t("labels.diameter"),
            min_value=10,
            max_value=2000,
            value=diameter_default,
            step=10,
            key="diameter_m",
        )

        velocity_default = float(st.session_state.get("velocity_km_s", 18.0))
        velocity = st.slider(
            t("labels.velocity"),
            min_value=5.0,
            max_value=70.0,
            value=velocity_default,
            step=0.5,
            key="velocity_km_s",
        )

        angle_default = int(st.session_state.get("angle_deg", 45))
        angle = st.slider(
            t("labels.angle"),
            min_value=10,
            max_value=90,
            value=angle_default,
            step=1,
            key="angle_deg",
        )
        st.caption(t("app.angle_caption"))

        material_options = list(MATERIAL_PRESETS.keys())
        default_material_key = st.session_state.get(
            "material_preset",
            defaults_meta.get("material", material_options[1])
        )
        try:
            material_index = material_options.index(default_material_key)
        except ValueError:
            material_index = 1
        material = st.selectbox(
            t("labels.material"),
            material_options,
            index=material_index,
            key="material_preset",
            format_func=lambda key: t(f"materials.{key}", default=key),
        )

        preset_density = MATERIAL_PRESETS[material]["density"]
        preset_strength = MATERIAL_PRESETS[material]["strength_mpa"]

        density = st.slider(
            "Bulk density (kg/m³)",
            300,
            9000,
            value=int(preset_density),
            step=50,
            key=f"density_{material}",
        )

        strength_mpa = st.slider(
            "Bulk compressive strength (MPa)",
            0.1,
            300.0,
            value=float(preset_strength),
            step=0.1,
            key=f"strength_{material}",
        )

        st.markdown("**" + t("app.where_hit") + "**")
        preset = st.selectbox(
            t("app.city_preset"), 
            list(CITY_PRESETS.keys()), 
            key="city_preset",
            format_func=lambda key: t(f"cities.{key}", default=key)
        )
        if preset and CITY_PRESETS[preset][0] is not None:
            lat, lon = CITY_PRESETS[preset]
        else:
            lat = st.number_input(
                t("labels.latitude"),
                value=29.7604,
                format="%.4f",
                key="impact_lat_manual",
            )
            lon = st.number_input(
                t("labels.longitude"),
                value=-95.3698,
                format="%.4f",
                key="impact_lon_manual",
            )

    if preset in CITY_RING_DENSITY:
        current_ring_densities = CITY_RING_DENSITY[preset]
    else:
        current_ring_densities = DEFAULT_RING_DENSITY

    st.session_state["impact_lat_used"] = float(lat)
    st.session_state["impact_lon_used"] = float(lon)

    m = asteroid_mass_kg(diameter_m, density)
    E_j = kinetic_energy_joules(m, velocity)
    E_mt = tnt_megatons(E_j)
    breakup_alt_km = estimate_burst_altitude_km(velocity, strength_mpa, diameter_m, angle)
    burst_alt_km = max(0.0, breakup_alt_km)
    ground_fraction = ground_energy_fraction(burst_alt_km)
    crater_m = final_crater_diameter_m(diameter_m, velocity, density, angle, burst_alt_km)
    if ground_fraction < AIRBURST_THRESHOLD:
        crater_m = 0.0
    crater_km = crater_m / 1000.0
    E_ground_mt = max(E_mt * ground_fraction, 0.0)

    r_mod = blast_overpressure_radius_km(E_ground_mt, burst_alt_km, overpressure_psi=4.0)
    r_severe = blast_overpressure_radius_km(E_ground_mt, burst_alt_km, overpressure_psi=12.0)
    r_light = blast_overpressure_radius_km(E_ground_mt, burst_alt_km, overpressure_psi=1.0)

    crater_radius_km = max(crater_km / 2.0, 0.0)
    if crater_radius_km > 0 and (E_ground_mt < 0.5 or r_mod < 0.1):
        r_severe = max(r_severe, crater_radius_km)
        r_mod = max(r_mod, r_severe * 1.6)
        r_light = max(r_light, r_mod * 1.4)

    exposure = estimate_population_impacts(r_severe, r_mod, r_light, ring_densities=current_ring_densities)
    Mw = seismic_moment_magnitude(E_j, ground_fraction=ground_fraction)

    pair_damage_area_km2 = math.pi * max(r_mod, 0.0) ** 2
    if preset in CITY_RING_DENSITY:
        pair_density = CITY_RING_DENSITY[preset].get("moderate", DEFAULT_RING_DENSITY["moderate"])
    else:
        pair_density = DEFAULT_RING_DENSITY["moderate"]
    pair_affected_population_4psi = pair_damage_area_km2 * pair_density

    st.markdown("### " + t("app.results"))
    show_confidence = st.checkbox(t("app.show_confidence"), value=False)

    core_cols = st.columns(4)
    with core_cols[0]:
        st.metric(t("metrics.mass"), f"{m:,.0f} kg")
        if show_confidence:
            st.caption(t("app.confidence_high_direct"))

    with core_cols[1]:
        st.metric(t("metrics.energy"), f"{E_mt:,.2f} Mt TNT")
        if show_confidence:
            st.caption(t("app.confidence_high_formula"))

    with core_cols[2]:
        st.metric(t("metrics.breakup_alt"), f"{breakup_alt_km:.1f} km")
        if show_confidence:
            st.caption(t("app.confidence_medium_breakup"))

    with core_cols[3]:
        st.metric(t("metrics.ground_energy"), f"{E_mt * ground_fraction:.2f} Mt")
        if show_confidence:
            st.caption(t("app.confidence_medium_fraction"))

    crater_display = f"{crater_km:.2f} km" if crater_km > 0.0 else t("app.airburst")

    blast_cols = st.columns(4)

    with blast_cols[0]:
        st.metric(t("metrics.crater"), crater_display)
        if show_confidence:
            st.caption("Confidence: ⚠️ Medium (simple scaling law)")

    with blast_cols[1]:
        st.metric(t("metrics.severe_radius"), f"{r_severe:.2f} km")
        if show_confidence:
            st.caption("Confidence: ⚠️ Medium-Low (blast scaling, order-of-magnitude only)")

    with blast_cols[2]:
        st.metric(t("metrics.moderate_radius"), f"{r_mod:.2f} km")

    with blast_cols[3]:
        st.metric(t("metrics.light_radius"), f"{r_light:.2f} km")
        if show_confidence:
            st.caption("Confidence: ⚠️ Medium-Low (blast scaling, order-of-magnitude only)")

    exposure_cols = st.columns(3)

    with exposure_cols[0]:
        st.metric("Population in 4-psi zone", f"{pair_affected_population_4psi:,.0f}")
        if show_confidence:
            st.caption("Confidence: ⚠️ Low (coarse population overlay)")

    with exposure_cols[1]:
        st.metric("Total exposed (all rings)", f"{exposure.get('total', 0.0):,.0f}")

    with exposure_cols[2]:
        st.metric("Seismic Mw", f"{Mw:.1f}" if Mw is not None else "n/a")
        if show_confidence:
            st.caption("Confidence: ⚠️ Medium (energy-to-seismic conversion rough estimate)")

    st.session_state["impact_scenario"] = {
        "lat": lat, "lon": lon,
        "diameter_m": diameter_m, "density": density, "velocity": velocity,
        "angle": angle, "strength_mpa": strength_mpa,
        "E_mt": E_mt, "E_ground_mt": E_ground_mt,
        "burst_alt_km": burst_alt_km, "crater_km": crater_km,
        "r_severe": r_severe, "r_mod": r_mod, "r_light": r_light, "Mw": Mw,
        "exposure": exposure, "casualties": exposure.get("casualties", 0.0),
        "ring_densities": current_ring_densities,
    }

    view_state = pdk.ViewState(latitude=lat, longitude=lon, zoom=6, bearing=0, pitch=30)

    def circle_layer(radius_km, color, name=""):
        return pdk.Layer(
            "ScatterplotLayer",
            data=pd.DataFrame({"lat": [lat], "lon": [lon], "name": [name]}),
            get_position="[lon, lat]",
            get_radius=radius_km * 1000,
            radius_min_pixels=1,
            radius_max_pixels=10000,
            get_fill_color=color,
            pickable=True,
            stroked=False,
            filled=True,
        )

    # Legend placement inside the map using a TextLayer and translucent background
    deg_per_km = 1.0 / 111.0
    span_deg = max(r_light * deg_per_km, 0.1)
    legend_lat_start = lat + span_deg * 1.3
    legend_lon_start = lon - span_deg * 1.3
    line_spacing = max(span_deg * 0.45, 0.04)
    legend_lines = [
        ("MAP LEGEND", [255, 255, 255, 230]),
        ("• Impact point", [255, 255, 0, 230]),
        (f"• Crater footprint ({crater_km:.2f} km)", [200, 200, 200, 230]),
        (f"• 12-psi zone ({r_severe:.1f} km)", [180, 0, 0, 230]),
        (f"• 4-psi zone ({r_mod:.1f} km)", [220, 30, 30, 230]),
        (f"• 1-psi zone ({r_light:.1f} km)", [255, 140, 0, 230]),
    ]
    legend_data = []
    for idx, (text, color) in enumerate(legend_lines):
        legend_data.append({
            "text": text,
            "lat": legend_lat_start - idx * line_spacing,
            "lon": legend_lon_start,
            "color": color,
        })

    box_padding_lat = line_spacing * (len(legend_lines) + 0.6)
    box_padding_lon = max(span_deg * 1.4, 0.25)
    legend_box = [{
        "polygon": [
            [legend_lon_start - 0.02, legend_lat_start + line_spacing],
            [legend_lon_start + box_padding_lon, legend_lat_start + line_spacing],
            [legend_lon_start + box_padding_lon, legend_lat_start - box_padding_lat],
            [legend_lon_start - 0.02, legend_lat_start - box_padding_lat],
        ]
    }]

    legend_background = pdk.Layer(
        "PolygonLayer",
        legend_box,
        get_polygon="polygon",
        get_fill_color=[20, 20, 20, 160],
        pickable=False,
        stroked=False,
    )

    legend_text_layer = pdk.Layer(
        "TextLayer",
        data=pd.DataFrame(legend_data),
        get_position="[lon, lat]",
        get_text="text",
        get_color="color",
        get_size=18,
        get_alignment_baseline="bottom",
        get_text_anchor="start",
        billboard=True,
    )

    rings = [
        circle_layer(r_light, [255, 165, 0, 60], f"1-psi zone: {r_light:.1f} km"),
        circle_layer(r_mod, [255, 0, 0, 80], f"4-psi zone (PAIR): {r_mod:.1f} km"),
        circle_layer(r_severe, [139, 0, 0, 120], f"12-psi zone: {r_severe:.1f} km"),
        pdk.Layer(
            "ScatterplotLayer",
            data=pd.DataFrame({"lat": [lat], "lon": [lon], "name": [f"Crater: {crater_km:.2f} km diameter"]}),
            get_position="[lon, lat]",
            get_radius=crater_km * 500,
            get_fill_color=[50, 50, 50, 220],
            get_line_color=[255, 255, 255, 255],
            line_width_min_pixels=2,
            pickable=True,
        ),
        pdk.Layer(
            "ScatterplotLayer",
            data=pd.DataFrame({"lat": [lat], "lon": [lon], "name": ["Impact Point"]}),
            get_position="[lon, lat]",
            get_radius=1000,
            get_fill_color=[255, 255, 0, 255],
            get_line_color=[255, 0, 0, 255],
            line_width_min_pixels=2,
            pickable=True,
        ),
    ]

    if MAPBOX_TOKEN:
        deck = pdk.Deck(
            map_style="mapbox://styles/mapbox/dark-v11",
            initial_view_state=view_state,
            layers=[legend_background, legend_text_layer, *rings],
        )
    else:
        basemap = pdk.Layer(
            "TileLayer",
            data="https://tile.openstreetmap.org/{z}/{x}/{y}.png",
            min_zoom=0, max_zoom=19, tile_size=256,
        )
        deck = pdk.Deck(
            initial_view_state=view_state,
            layers=[basemap, legend_background, legend_text_layer, *rings],
            map_style=None,
        )

    st.pydeck_chart(deck)

    st.markdown(t("app.map_legend", crater_km=f"{crater_km:.2f}", r_severe=f"{r_severe:.1f}", r_mod=f"{r_mod:.1f}", r_light=f"{r_light:.1f}"))

    with st.expander("Damage assessment details"):
        pair_damage_radius_km = r_mod
        pair_damage_area_km2 = math.pi * max(pair_damage_radius_km, 0.0) ** 2
        pair_affected_pop = pair_damage_area_km2 * pair_density

        st.metric("Damage radius (4-psi)", f"{pair_damage_radius_km:.2f} km")
        st.metric("Damage area (full circle)", f"{pair_damage_area_km2:,.1f} km²")
        st.metric("Population", f"{pair_affected_pop:,.0f} people")

        st.markdown("**Blast overpressure rings:**")
        exposure_rows = []
        for ring, radius, psi in [("severe", r_severe, 12), ("moderate", r_mod, 4), ("light", r_light, 1)]:
            area = math.pi * max(radius, 0.0) ** 2
            pop = exposure.get(ring, 0.0)
            exposure_rows.append(
                {
                    "ring": ring,
                    "overpressure_psi": psi,
                    "radius_km": radius,
                    "area_km2": area,
                    "population": pop,
                }
            )
        st.dataframe(pd.DataFrame(exposure_rows))

    with st.expander("Probabilistic scenarios"):
        samples = st.slider("Number of Monte Carlo samples", 100, 1000, 300, step=50)
        if st.button("Run simulation", key="run_pair_button"):
            sim_df = run_pair_simulation(samples, diameter_m, density, velocity, angle, strength_mpa)
            if sim_df.empty:
                st.warning(t("app.simulation_no_scenarios"))
            else:
                quantiles = sim_df[[
                    "energy_mt",
                    "burst_alt_km",
                    "ground_fraction",
                    "crater_km",
                    "r4_km",
                    "population",
                    "casualties",
                ]].quantile([0.5, 0.9]).T
                quantiles.columns = ["p50", "p90"]
                st.subheader(
                    t("app.key_outcome_quantiles")
                    if t("app.key_outcome_quantiles", default=None)
                    else "Key outcome quantiles"
                )
                st.dataframe(quantiles)

                crater_probability = float((sim_df["crater_km"] > 0).mean())
                st.metric(t("metrics.probability_crater"), f"{crater_probability*100:.1f}%")

    with st.expander("Use today's NASA NEOs as inputs"):
        df = neo_df.copy()
        if df.empty:
            st.info(
                t("app.neo_fetch_unavailable")
                or "Could not fetch NEOs right now (API rate limit or offline). You can still use the simulator."
            )
        else:
            df = df.copy()
            df["diameter_avg_m"] = 0.5 * (df["est_diameter_min_m"] + df["est_diameter_max_m"])
            MOON_KM = 384_400.0
            df["miss_distance_moon_x"] = df["miss_distance_km"] / MOON_KM

            view_cols = [
                "name",
                "diameter_avg_m",
                "velocity_km_s",
                "miss_distance_km",
                "miss_distance_moon_x",
                "hazardous",
            ]
            st.dataframe(
                df[view_cols].rename(
                    columns={
                        "diameter_avg_m": t("neo.cols.diameter_avg_m") or "diameter_avg_m (m)",
                        "miss_distance_km": t("neo.cols.miss_distance_km") or "miss_distance (km)",
                        "miss_distance_moon_x": t("neo.cols.miss_distance_moon_x") or "miss distance (× Moon)"
                    }
                )
            )

            neo_options = ["— use custom values —"] + df["name"].tolist()
            choice = st.selectbox(
                "Pick an asteroid to simulate (what-if it hit):",
                options=neo_options,
                key="neo_choice"
            )

            if choice != "— use custom values —":
                row = df.loc[df["name"] == choice].iloc[0]

                diameter_value = row["diameter_avg_m"]
                if diameter_value is None or pd.isna(diameter_value):
                    diameter_value = st.session_state.get("diameter_m", 150)
                diameter_value = int(np.clip(diameter_value, 10, 2000))

                velocity_value = row["velocity_km_s"]
                if velocity_value is None or pd.isna(velocity_value):
                    velocity_value = st.session_state.get("velocity_km_s", 18.0)
                velocity_value = float(np.clip(velocity_value, 5.0, 70.0))

                selected_source = st.session_state.get("_neo_autofill_source")
                if selected_source != choice:
                    st.session_state["_neo_autofill_source"] = choice
                    st.session_state["widget_overrides"] = {
                        "diameter_m": diameter_value,
                        "velocity_km_s": velocity_value,
                        "angle_deg": 45,
                    }
                    st.rerun()

                mass = asteroid_mass_kg(row["diameter_avg_m"], density)
                E_mt_preview = tnt_megatons(kinetic_energy_joules(mass, row["velocity_km_s"]))
                st.metric("Impact energy", f"{E_mt_preview:,.2f} Mt TNT")
            else:
                if st.session_state.get("_neo_autofill_source"):
                    st.session_state.pop("_neo_autofill_source")

with defend_tab:
    st.subheader("Try a deflection strategy ✨")
    st.write("See how a small push far in advance could change an asteroid’s impact point and effects on Earth.")

    # --- Load stored parameters from Explore tab ---
    if "impact_scenario" not in st.session_state:
        st.warning("⚠️ Please first create an asteroid scenario in the **Explore** tab.")
        st.stop()

    scenario = st.session_state["impact_scenario"]

    base_lat = scenario["lat"]
    base_lon = scenario["lon"]
    diameter_m = scenario["diameter_m"]
    density = scenario["density"]
    velocity = scenario["velocity"]
    angle = scenario["angle"]
    strength_mpa = scenario["strength_mpa"]
    E_mt_base = scenario["E_mt"]
    E_ground_mt_base = scenario["E_ground_mt"]
    burst_alt_km_base = scenario["burst_alt_km"]
    crater_km_base = scenario["crater_km"]
    r12_base = scenario["r_severe"]
    r4_base = scenario["r_mod"]
    r1_base = scenario["r_light"]
    Mw_base = scenario["Mw"]
    casualties = scenario["casualties"]
    ring_densities = scenario.get("ring_densities", DEFAULT_RING_DENSITY)

    # --- Deflection controls ---
    c1, c2, c3 = st.columns(3)
    with c1:
        delta_v_mm_s = st.slider("Δv (mm/s)", 0.0, 50.0, 1.0, step=0.5)
    with c2:
        lead_years = st.slider("Lead time (years)", 0.0, 50.0, 5.0, step=0.5)
    with c3:
        inbound_bearing = st.slider(t("deflect.bearing_label") or "Inbound bearing (°)", 0, 359, 90, key="deflect_bearing")

    # --- Compute new impact point ---
    new_lat, new_lon, shift_km = apply_deflection(base_lat, base_lon, delta_v_mm_s, lead_years, inbound_bearing)

    if new_lat is None:
        st.success(f"✅ Deflection successful! The asteroid misses Earth by ~{abs(shift_km):,.0f} km at encounter.")
        st.info("Try smaller Δv or shorter lead time to find the minimum nudge that still avoids impact.")
        st.stop()
    else:
        st.warning(f"⚠️ Still on impact course. Ground shift ≈ {shift_km:.1f} km.")

    # --- Recompute outcome at new site (same asteroid physics) ---
    burst_alt_km = estimate_burst_altitude_km(velocity, strength_mpa, diameter_m, angle)
    burst_alt_km = max(0.0, burst_alt_km)
    ground_fraction = ground_energy_fraction(burst_alt_km)
    
    m = asteroid_mass_kg(diameter_m, density)
    E_j = kinetic_energy_joules(m, velocity)
    E_mt = tnt_megatons(E_j)
    E_ground_mt = E_mt * ground_fraction
    crater_m = final_crater_diameter_m(diameter_m, velocity, density, angle, burst_alt_km)
    if ground_fraction < AIRBURST_THRESHOLD:
        crater_m = 0.0
    crater_km = crater_m / 1000.0

    r12 = blast_overpressure_radius_km(E_ground_mt, burst_alt_km, 12.0)
    r4 = blast_overpressure_radius_km(E_ground_mt, burst_alt_km, 4.0)
    r1 = blast_overpressure_radius_km(E_ground_mt, burst_alt_km, 1.0)
    Mw = seismic_moment_magnitude(E_j, ground_fraction=ground_fraction)

    exposure = estimate_population_impacts(r12, r4, r1, ring_densities=ring_densities)
    new_casualties = exposure.get("casualties", 0.0)
    casualty_diff = new_casualties - casualties

    # --- Comparison Table ---
    params = [
        "Impact latitude", "Impact longitude",
        "Breakup altitude (km)",
        "Kinetic energy (Mt TNT)", "Ground-coupled energy (Mt TNT)",
        "Crater diameter (km)",
        "Severe radius (12 psi, km)", "Moderate radius (4 psi, km)", "Light radius (1 psi, km)",
        "Seismic magnitude (Mw)",
    ]
    before_vals = [
        f"{base_lat:.3f}", f"{base_lon:.3f}",
        f"{burst_alt_km_base:.1f}",
        f"{E_mt_base:.2f}", f"{E_ground_mt_base:.2f}",
        f"{crater_km_base:.2f}" if crater_km_base > 0 else "Airburst",
        f"{r12_base:.2f}", f"{r4_base:.2f}", f"{r1_base:.2f}",
        f"{Mw_base:.1f}" if Mw_base else "n/a",
    ]
    after_vals = [
        f"{new_lat:.3f}", f"{new_lon:.3f}",
        f"{burst_alt_km:.1f}",
        f"{E_mt:.2f}", f"{E_ground_mt:.2f}",
        f"{crater_km:.2f}" if crater_km > 0 else "Airburst",
        f"{r12:.2f}", f"{r4:.2f}", f"{r1:.2f}",
        f"{Mw:.1f}" if Mw else "n/a",
    ]
    if st.session_state.get("show_sensitive", True):
        params.append("People likely to need help (very rough)")
        before_vals.append(f"{casualties:,.1f}" if casualties else "n/a")
        after_vals.append(f"{new_casualties:,.1f}" if new_casualties else "n/a")

    comp = pd.DataFrame({
        "Parameter": params,
        "Before (original)": before_vals,
        "After (deflected)": after_vals,
    })
    st.markdown("### 🌍 Before vs After Deflection")
    st.dataframe(comp, use_container_width=True)

    # --- Map visualization (original + deflected impact) ---
    view_state = pdk.ViewState(latitude=base_lat, longitude=base_lon, zoom=5, pitch=30)

    def circle_layer(lat, lon, radius_km, color, name):
        return pdk.Layer(
            "ScatterplotLayer",
            data=pd.DataFrame({"lat": [lat], "lon": [lon]}),
            get_position="[lon, lat]",
            get_radius=radius_km * 1000,
            get_fill_color=color,
            stroked=False,
            pickable=False,
            filled=True,
            opacity=0.25,
            id=name,
        )

    layers = [
        # Original (red)
        circle_layer(base_lat, base_lon, r1_base, [255, 165, 0, 80], "light_before"),
        circle_layer(base_lat, base_lon, r4_base, [255, 0, 0, 100], "mod_before"),
        circle_layer(base_lat, base_lon, r12_base, [139, 0, 0, 150], "sev_before"),
        # Deflected (green)
        circle_layer(new_lat, new_lon, r1, [0, 255, 0, 60], "light_after"),
        circle_layer(new_lat, new_lon, r4, [0, 200, 100, 80], "mod_after"),
        circle_layer(new_lat, new_lon, r12, [0, 100, 0, 120], "sev_after"),
        # Line connecting them
        pdk.Layer(
            "LineLayer",
            data=pd.DataFrame({"source_lon": [base_lon], "source_lat": [base_lat],
                               "target_lon": [new_lon], "target_lat": [new_lat]}),
            get_source_position="[source_lon, source_lat]",
            get_target_position="[target_lon, target_lat]",
            get_width=3,
            get_color=[0, 200, 255, 200],
        ),
    ]

    if MAPBOX_TOKEN:
        deck = pdk.Deck(map_style="mapbox://styles/mapbox/dark-v11", initial_view_state=view_state, layers=layers)
    else:
        basemap = pdk.Layer(
            "TileLayer",
            data="https://tile.openstreetmap.org/{z}/{x}/{y}.png",
            min_zoom=0, max_zoom=19, tile_size=256,
        )
        deck = pdk.Deck(initial_view_state=view_state, layers=[basemap, *layers])

    st.pydeck_chart(deck)
    st.caption("Red = original impact | Green = deflected impact. Adjust Δv and lead time to see how even small pushes can change where — and how severely — an asteroid hits Earth.")

with learn_tab:
    st.subheader("Asteroid Impact Glossary")
    # --------------------------
    # Your glossary JSON (pasted as-is)
    # --------------------------
    GLOSSARY_RAW = {
      "Airburst": {
        "term": "Airburst",
        "Definition": "An explosion in the atmosphere caused when an incoming body (asteroid or meteoroid) breaks apart under aerodynamic pressure before reaching the ground.",
        "Example": "The Chelyabinsk event in 2013 was an airburst: the object exploded at about 30 km altitude, causing a shockwave and damage on the ground.",
        "Fun fact": "An airburst can sometimes cause more ground-level damage than a small crater impact because the shockwave spreads over a wide area.",
        "URL": "https://assets.iflscience.com/assets/articleNo/72849/aImg/74031/touchdown-l.webp"
      },
      "Asteroid": {
        "term": "Asteroid",
        "Definition": "A rocky (or metallic) body orbiting the Sun, typically found in the asteroid belt between Mars and Jupiter; some cross Earth's orbit and become Near-Earth Objects (NEOs).",
        "Example": "The asteroid 99942 Apophis is a known Near-Earth Object under study for possible Earth close approaches.",
        "Fun fact": "The largest known asteroid, Ceres, is also classified as a dwarf planet and has a diameter of ~940 km.",
        "URL": "https://hips.hearstapps.com/hmg-prod/images/rock-on-starry-background-royalty-free-image-1645118962.jpg?resize=1200:*"
      },
      "Breakup altitude": {
        "term": "Breakup altitude",
        "Definition": "The height above ground where aerodynamic pressure (dynamic pressure) exceeds the structural strength of the body, causing it to fragment.",
        "Example": "If a stony asteroid breaks up at 20 km altitude, much of its energy may be dissipated before ground impact.",
        "Fun fact": "Breakup altitude depends not only on speed, but also on internal cracks and composition; a “rubble pile” asteroid breaks more easily.",
        "URL": "https://www.spacesafetymagazine.com/wp-content/uploads/2014/05/reentry-breakup.jpg"
      },
      "Crater": {
        "term": "Crater",
        "Definition": "The depression or cavity formed on the surface when an impactor (asteroid) strikes the ground, displacing material and ejecta.",
        "Example": "Meteor Crater in Arizona is about 1.2 km across and ~170 m deep, created about 50,000 years ago.",
        "Fun fact": "Some craters show ‘central peaks’—mountainous rebounds—if the impact was energetic enough to momentarily behave like a fluid.",
        "URL": "https://upload.wikimedia.org/wikipedia/commons/f/fd/Meteor_Crater_-_Arizona.jpg"
      },
      "Deflection (Δv)": {
        "term": "Deflection (Δv)",
        "Definition": "A small change in an asteroid’s velocity (Δv) applied early in its orbit to alter its path so it misses Earth.",
        "Example": "Adding a Δv of just a few mm/s years in advance can cause the asteroid to drift enough to avoid Earth.",
        "Fun fact": "In gravitational dynamics, a tiny push applied early often yields far greater effect than a large push applied late.",
        "URL": "https://qph.cf2.quoracdn.net/main-qimg-45551dbb9fbad51a769e897496294fd1"
      },
      "Diameter (D)": {
        "term": "Diameter (D)",
        "Definition": "The straight-line width of the asteroid (i.e. the maximum cross-sectional distance). Larger diameter generally means more mass and higher potential energy.",
        "Example": "An asteroid with diameter 100 m has vastly lower mass than one 1 km in diameter (volume scales with the cube).",
        "Fun fact": "If you lined up a 100 m asteroid next to a football stadium, it’d stretch across the entire field and beyond!",
        "URL": "https://upload.wikimedia.org/wikipedia/commons/7/7c/Circle_diameter.svg"
      },
      "Density (ρ)": {
        "term": "Density (ρ)",
        "Definition": "Mass per unit volume (ρ = m/V). For asteroids, typical values are ~3000 kg/m³ (stony) or ~7800 kg/m³ (iron).",
        "Example": "If an asteroid has volume 1 × 10⁶ m³ and density 3000 kg/m³, its mass is 3 × 10⁹ kg.",
        "Fun fact": "Some asteroids are “rubble piles”—collections of rocks loosely bound—so their bulk density is surprisingly low due to internal voids.",
        "URL": "https://blogger.googleusercontent.com/img/b/R29vZ2xl/AVvXsEgGiaxx7peo4zh1eh7uNmH5OkmdOMAXxsEu_kvjAyLy_ZGMr8sT4OPVBNnx0HRVCES9JG7liEhwemzc72lxxB5sKUTBFYly28RvBqWIEUfLAORYse2cRbLKPOOAlg1YrQ8txpXoqWHBBV-r/s1600/Chart+showing+types+of+asteroids+and+meteorites.jpg"
      },
      "Impact angle (θ)": {
        "term": "Impact angle (θ)",
        "Definition": "The angle between the asteroid’s trajectory and the local horizontal (ground). Shallow angles (e.g. < 15°) tend to produce long paths and airbursts; steep angles (near 90°) produce deep craters.",
        "Example": "An impact at θ = 30° will spread energy over a larger in-plane area than one at θ = 90°.",
        "Fun fact": "Most celestial impacts prefer angles around 45° because vertical or extreme shallow trajectories are statistically rare.",
        "URL": "https://i.sstatic.net/KRBHo.jpg"
      },
      "Kinetic energy (Eₖ)": {
        "term": "Kinetic energy (Eₖ)",
        "Definition": "The energy of the asteroid in motion, which is converted (upon impact or airburst) into heat, shock, light etc. Given by the equation Eₖ = ½ m v².",
        "Example": "If m = 1 × 10⁹ kg and v = 20,000 m/s, then Eₖ = ½ × 1×10⁹ × (2×10⁴)² = 2×10¹⁷ J (≈ 48 megatons of TNT).",
        "Fun fact": "Since Eₖ ∝ v², doubling speed quadruples energy — that’s why high-speed impacts are disproportionately destructive.",
        "URL": "https://img.jagranjosh.com/images/2024/July/1072024/kinetic-energy-definition-formula-derivation-types-examples-and-calculations.webp"
      },
      "Mass (m)": {
        "term": "Mass (m)",
        "Definition": "The amount of matter in the asteroid (m = density × volume). It determines momentum and, together with velocity, the kinetic energy.",
        "Example": "If ρ = 3000 kg/m³ and diameter = 100 m, volume ≈ (4/3)π(50 m)³ ≈ 5.24×10⁵ m³, so mass ≈ 1.57×10⁹ kg.",
        "Fun fact": "Mass is one of the hardest properties to measure remotely — scientists often infer it by observing how the asteroid perturbs nearby spacecraft or other bodies.",
        "URL": "https://energywavetheory.com/wp-content/uploads/2018/05/EarthMass.jpg"
      },
      "Monte Carlo simulation": {
        "term": "Monte Carlo simulation",
        "Definition": "A method that runs many randomized trials (varying size, velocity, angle, strength) to estimate a probabilistic risk distribution of impacts.",
        "Example": "We can simulate 10,000 possible asteroid paths and record how many hit Earth vs miss, creating a risk histogram.",
        "Fun fact": "The name ‘Monte Carlo’ comes from the casino in Monaco, because the method relies on randomness — like gambling draws.",
        "URL": "https://datascience.eu/wp-content/uploads/2020/03/monte_carlo_price_1-636x310-2.png"
      },
      "Overpressure radius": {
        "term": "Overpressure radius",
        "Definition": "The distance from the impact or explosion center within which the blast pressure exceeds certain thresholds (e.g. 12 psi, 4 psi, 1 psi) causing severe, moderate, or light damage.",
        "Example": "If overpressure of 4 psi is reached at 5 km, buildings within that radius may suffer significant damage.",
        "Fun fact": "Even a relatively small asteroid can produce overpressure over tens of kilometers — far larger than its actual size.",
        "URL": "https://static.wixstatic.com/media/603cad_d8d2a496375c41eca09a5368d6cf75b8~mv2.jpg/v1/fill/w_800,h_528,al_c,q_85,enc_avif,quality_auto/603cad_d8d2a496375c41eca09a5368d6cf75b8~mv2.jpg"
      },
      "Velocity (v)": {
        "term": "Velocity (v)",
        "Definition": "The speed of the asteroid relative to Earth (or the atmosphere) at impact. Since Eₖ ∝ v², velocity strongly impacts energy release.",
        "Example": "Typical asteroid entry speeds are 11–30 km/s; if v = 20,000 m/s and mass = 1×10⁹ kg, Eₖ = ~2×10¹⁷ J.",
        "Fun fact": "Even small increases in velocity yield huge gains in energy — a 10% speed boost gives ~21% more energy (since energy ∝ v²).",
        "URL": "https://media.hswstatic.com/eyJidWNrZXQiOiJjb250ZW50Lmhzd3N0YXRpYy5jb20iLCJrZXkiOiJnaWZcL3ZlbG9jaXR5LWZvcm11bGEtbmV3MS5qcGciLCJlZGl0cyI6eyJyZXNpemUiOnsid2lkdGgiOjgyOH0sInRvRm9ybWF0IjoiYXZpZiJ9fQ=="
      }
    }

    # --------------------------
    # Helpers
    # --------------------------
    def slugify(s: str) -> str:
        return "".join(ch.lower() if ch.isalnum() else "-" for ch in s).strip("-")

    def normalize_items(d: dict):
        """Convert your dict-of-dicts into a clean list of entries with consistent keys."""
        items = []
        for key, v in d.items():
            term = v.get("term", key)
            items.append({
                "term": term,
                "Definition": v.get("Definition", ""),
                "Example": v.get("Example", ""),
                "Fun fact": v.get("Fun fact", ""),
                "URL": v.get("URL", ""),
            })
        items.sort(key=lambda x: x["term"].lower())
        return items

    # Normalize and initialize state
    GLOSSARY = normalize_items(GLOSSARY_RAW)
    for item in GLOSSARY:
        st.session_state.setdefault(f"show-{slugify(item['term'])}", False)

    # --- Place the button here, after GLOSSARY is defined ---
    if st.button("📖 See all definitions"):
        # Check if all are open
        all_open = all(st.session_state[f"show-{slugify(item['term'])}"] for item in GLOSSARY)
        for item in GLOSSARY:
            st.session_state[f"show-{slugify(item['term'])}"] = not all_open
    # UI
    # --------------------------
    cols_per_row = 3
    gap = "large"

    for i, item in enumerate(GLOSSARY):
        if i % cols_per_row == 0:
            cols = st.columns(cols_per_row, gap=gap)

        with cols[i % cols_per_row]:
            with st.container(border=True):
                st.markdown(f"**{item['term']}**")
                key = f"show-{slugify(item['term'])}"
                with st.expander("Details", expanded=st.session_state[key]):
                    if item["Definition"]:
                        st.markdown(f"**Definition:** {item['Definition']}")
                    if item["Example"]:
                        st.markdown(f"**Example:** {item['Example']}")
                    if item["Fun fact"]:
                        st.markdown(f"**Fun fact:** {item['Fun fact']}")
                    url = item.get("URL") or ""
                    if isinstance(url, str) and url.strip():
                        st.image(url.strip(), use_container_width=True)

    st.markdown("## Important equations")

    IMPORTANT_EQUATIONS = {
      "Flight Dynamics Equations": {
        "term": "Flight Dynamics Equations",
        "Equation": [
          "dm/dt = -0.5 * ρ_air * v^3 * A * σ",
          "dv/dt = -0.5 * ρ_air * v^2 * A * C_D / m - g * sin(θ)",
          "dθ/dt = (v / (R_E + h) - g / v) * cos(θ)",
          "dh/dt = v * sin(θ)"
        ],
        "Output": "Describes how an asteroid's mass, velocity, flight path angle, and altitude change during its passage through Earth's atmosphere.",
        "Variable": [
          ["m", "Mass of the asteroid (kg)"],
          ["v", "Velocity of the asteroid (m/s)"],
          ["θ", "Flight path angle (radians)"],
          ["h", "Altitude (m)"],
          ["t", "Time (s)"],
          ["g", "Acceleration due to gravity (9.81 m/s²)"],
          ["ρ_air", "Local atmospheric density (kg/m³)"],
          ["R_E", "Radius of Earth (≈6371 km)"],
          ["A", "Cross-sectional area (m²)"],
          ["C_D", "Drag coefficient (dimensionless)"],
          ["σ", "Ablation coefficient (kg⁻¹ m²)"]
        ]
      },

      "Fragmentation and Dispersion": {
        "term": "Fragmentation and Dispersion",
        "Equation": [
          "ρ_air * v^2 > S",
          "S_child = S_parent * (m_parent / m_child)^a",
          "v_dispersion = v_cloud * sqrt((3.5 * ρ_air) / ρ_cloud)"
        ],
        "Output": "Determines when the asteroid breaks apart under aerodynamic pressure, how fragment strength scales, and how debris disperses through the atmosphere.",
        "Variable": [
          ["ρ_air", "Atmospheric density (kg/m³)"],
          ["v", "Asteroid velocity (m/s)"],
          ["S", "Aerodynamic strength (Pa)"],
          ["S_parent", "Strength of the parent fragment (Pa)"],
          ["S_child", "Strength of the child fragment (Pa)"],
          ["m_parent", "Mass of the parent fragment (kg)"],
          ["m_child", "Mass of the child fragment (kg)"],
          ["a", "Strength-scaling exponent (dimensionless)"],
          ["v_cloud", "Velocity of debris cloud (m/s)"],
          ["ρ_cloud", "Density of the cloud material (kg/m³)"]
        ]
      },

      "Blast Overpressure Damage": {
        "term": "Blast Overpressure Damage",
        "Equation": "R_ground = 2.09h - 0.449h²E^(-1/3) + 5.08E^(1/3)",
        "Output": "Estimates the ground radius affected by shockwave overpressure, indicating zones of structural damage or human injury.",
        "Variable": [
          ["R_ground", "Ground damage radius (km)"],
          ["h", "Burst altitude (km)"],
          ["E", "Impact energy (megaton TNT equivalent)"]
        ]
      },

      "Thermal Radiation Damage": {
        "term": "Thermal Radiation Damage",
        "Equation": [
          "r = sqrt((η * E) / (2π * Φ_j))",
          "R_ground = sqrt(r² - h²)"
        ],
        "Output": "Computes the distance where heat from an airburst causes third-degree burns and projects the affected radius onto the ground.",
        "Variable": [
          ["r", "Threshold radius from burst point (km)"],
          ["η", "Luminous efficiency (fraction of energy radiated as heat)"],
          ["E", "Impact energy (Joules or Mt)"],
          ["Φ_j", "Thermal exposure threshold (J/m²)"],
          ["R_ground", "Projected ground radius (km)"],
          ["h", "Burst altitude (km)"]
        ]
      },

      "Asteroid Diameter": {
        "term": "Asteroid Diameter",
        "Equation": "D = (1.326 × 10⁶) × 10^(-H/5) / sqrt(p_v)",
        "Output": "Estimates the asteroid’s physical diameter based on its observed brightness and surface reflectivity.",
        "Variable": [
          ["D", "Asteroid diameter (m)"],
          ["H", "Absolute magnitude (brightness)"],
          ["p_v", "Albedo (reflectivity coefficient)"]
        ]
      },

      "Entry Angle": {
        "term": "Entry Angle",
        "Equation": "θ° = (90° / π) * cos⁻¹(2U - 1)",
        "Output": "Determines the statistical entry angle of an asteroid as it enters the atmosphere, used in probabilistic simulations.",
        "Variable": [
          ["θ°", "Entry angle in degrees"],
          ["U", "Random number uniformly distributed between 0 and 1"]
        ]
      }
    }

    # Button to toggle all expanders
    def eq_slugify(s: str) -> str:
        return "".join(ch.lower() if ch.isalnum() else "-" for ch in s).strip("-")

    # Initialize session state for equations
    for eq in IMPORTANT_EQUATIONS.values():
        st.session_state.setdefault(f"show-eq-{eq_slugify(eq['term'])}", False)

    if st.button("📖 See all equations"):
        all_open = all(st.session_state[f"show-eq-{eq_slugify(eq['term'])}"] for eq in IMPORTANT_EQUATIONS.values())
        for eq in IMPORTANT_EQUATIONS.values():
            st.session_state[f"show-eq-{eq_slugify(eq['term'])}"] = not all_open

    # Render each equation in a container with expander
    for eq in IMPORTANT_EQUATIONS.values():
        key = f"show-eq-{eq_slugify(eq['term'])}"
        with st.container(border=True):
            st.markdown(f"**{eq['term']}**")
            with st.expander("Details", expanded=st.session_state[key]):
                # Equations (plain-text for K-12 readability; LaTeX not required)
                if isinstance(eq["Equation"], list):
                    st.markdown("**Equation(s):**")
                    for e in eq["Equation"]:
                        st.code(e)
                else:
                    st.markdown("**Equation:**")
                    st.code(eq["Equation"])
                # Output
                st.markdown(f"**Output:** {eq['Output']}")
                # Variables
                st.markdown("**Variables:**")
                for var, desc in eq["Variable"]:
                    st.markdown(f"- `{var}`: {desc}")


    st.divider()

    st.markdown(
        "**Reference:** Collins, G. S., Melosh, H. J., & Marcus, R. A. (2017). "
        "Earth Impact Effects Program: A tool for calculating the regional environmental consequences "
        "of a meteoroid impact on Earth. *Icarus*. "
        "[https://www.sciencedirect.com/science/article/pii/S0019103516307126](https://www.sciencedirect.com/science/article/pii/S0019103516307126)"
<<<<<<< HEAD
    )

    st.caption("Educational mode: simplified for learning. Data and models inspired by NASA, ESA, and academic impact simulations.")
=======
    )
>>>>>>> d5405ff6
<|MERGE_RESOLUTION|>--- conflicted
+++ resolved
@@ -1701,10 +1701,4 @@
         "Earth Impact Effects Program: A tool for calculating the regional environmental consequences "
         "of a meteoroid impact on Earth. *Icarus*. "
         "[https://www.sciencedirect.com/science/article/pii/S0019103516307126](https://www.sciencedirect.com/science/article/pii/S0019103516307126)"
-<<<<<<< HEAD
-    )
-
-    st.caption("Educational mode: simplified for learning. Data and models inspired by NASA, ESA, and academic impact simulations.")
-=======
-    )
->>>>>>> d5405ff6
+    )