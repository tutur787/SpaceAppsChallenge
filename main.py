# app.py
# Streamlit MVP for an educational asteroid-impact dashboard
# -----------------------------------------------------------
# Features
# - Explore tab: sliders for asteroid size, velocity, density, angle
# - Map: choose impact location by city preset or lat/lon inputs
# - Calculates kinetic energy, TNT equivalent, naive crater estimate, and damage radii
# - Defend Earth tab: apply simple deflection (delta-v & lead time) and visualize how the impact point shifts
# - Learn tab: glossary & inline explanations for younger audiences
#
# NOTE (Hackathon-friendly):
# - Uses only public libs: streamlit, numpy, pandas, requests, pydeck
# - NASA NEO lookup optional (uses DEMO_KEY or env var NASA_API_KEY)
# - USGS integration points are included as stubs you can extend (elevation/tsunami overlays)

import argparse
import math
import os
import sys
from datetime import date
<<<<<<< HEAD
from pathlib import Path
from typing import Dict, List, Optional, Tuple, Union

import numpy as np
import pandas as pd
import requests

# Parse CLI args before importing Streamlit (to avoid execution when using --headless-report)
_parser = argparse.ArgumentParser(add_help=False)
_parser.add_argument("--headless-report", action="store_true")
_args, _ = _parser.parse_known_args()

if _args.headless_report:
    # Headless mode - skip Streamlit UI execution
    print("Headless telemetry mode requires running via streamlit with METEOR_MADNESS_HEADLESS_TELEMETRY=1")
    print("Usage: METEOR_MADNESS_HEADLESS_TELEMETRY=1 streamlit run main.py")
    sys.exit(0)

import streamlit as st
import pydeck as pdk

from src.config import SLIDER_SPECS, SliderSpec, get_slider_spec
from src.telemetry import (
    ProvenanceTag,
    add_error,
    add_warning,
    ensure_report,
    format_report,
    record_dataset_provenance,
    record_dropdown_selection,
    update_slider_provenance,
    update_slider_validation,
=======
from typing import Any, Dict, Optional, Tuple

import numpy as np
import pandas as pd
import streamlit as st
import pydeck as pdk

from src.api.nasa_neo import NeoWsClient, NeoWsError
from src.data.defaults import (
    DEFAULT_NEO_ID,
    DEFAULT_SBDB_ID,
    MATERIAL_PRESETS,
    SBDBError,
    _safe_float,
    extract_sbdb_phys,
    fetch_sbdb_payload,
    get_reference_defaults,
    material_from_taxonomy,
    resolve_density_strength,
    fetch_neows_object,
>>>>>>> a042d64b
)

# Try to use Mapbox if token is present; otherwise fall back to an open TileLayer (OSM)
MAPBOX_TOKEN = os.getenv("MAPBOX_API_KEY")
if MAPBOX_TOKEN:
    pdk.settings.mapbox_api_key = MAPBOX_TOKEN

# ----------------------------
# Utility & Constants
# ----------------------------
EARTH_RADIUS_KM = 6371.0
G = 9.81  # m/s^2
TNT_J = 4.184e9  # 1 ton TNT in Joules
RHO_TARGET = 2500  # kg/m^3 (crustal rock, rough)
SEA_LEVEL_DENSITY = 1.225  # kg/m^3
SCALE_HEIGHT_KM = 7.16  # exponential atmosphere scale height
DEFAULT_SEISMIC_COUPLING = 3e-4  # fraction of kinetic energy converted to seismic energy

# Synthetic fallback population density (people per square km) used when no live data layer is loaded.
# Documented in data_sources.md for transparency.
SYNTHETIC_POP_DENSITY = {
    "severe": 5000,
    "moderate": 2000,
    "light": 800,
}

SYNTHETIC_CASUALTY_RATE = {
    "severe": 0.35,
    "moderate": 0.1,
    "light": 0.02,
}

# Friendly city presets (lat, lon)
CITY_PRESETS = {
    "— choose a place —": (None, None),
    "New York City, USA": (40.7128, -74.0060),
    "Los Angeles, USA": (34.0522, -118.2437),
    "London, UK": (51.5074, -0.1278),
    "Tokyo, Japan": (35.6762, 139.6503),
    "Sydney, Australia": (-33.8688, 151.2093),
    "Rio de Janeiro, Brazil": (-22.9068, -43.1729),
}

# Approximate ring densities (people/km²) for presets — educational, not census-accurate.
CITY_RING_DENSITY = {
    "New York City, USA":      {"severe": 10000, "moderate": 4000, "light": 1500},
    "Los Angeles, USA":        {"severe":  6000, "moderate": 2500, "light": 1000},
    "London, UK":              {"severe":  7000, "moderate": 3000, "light": 1200},
    "Tokyo, Japan":            {"severe":  8000, "moderate": 3500, "light": 1400},
    "Sydney, Australia":       {"severe":  4000, "moderate": 1500, "light":  600},
    "Rio de Janeiro, Brazil":  {"severe":  6500, "moderate": 2800, "light": 1100},
}

# Fallback densities for arbitrary lat/lon (rural/suburban blend)
DEFAULT_RING_DENSITY = {"severe": 1200, "moderate": 500, "light": 200}

# ----------------------------
# External data helpers
# ----------------------------


@st.cache_data(show_spinner=False)
def load_reference_defaults() -> Dict[str, Any]:
    return get_reference_defaults()


@st.cache_data(show_spinner=False)
def cached_sbdb_payload(designation: str) -> Dict[str, Any]:
    return fetch_sbdb_payload(designation)


@st.cache_data(show_spinner=False)
def cached_neo_payload(neo_id: str) -> Dict[str, Any]:
    return fetch_neows_object(neo_id)


_DEFAULTS_TRACE_EMITTED = False


def print_startup_data_trace(
    defaults: Dict[str, Any],
    control_state: Optional[Dict[str, Any]] = None,
) -> None:
    global _DEFAULTS_TRACE_EMITTED
    if _DEFAULTS_TRACE_EMITTED:
        return
    _DEFAULTS_TRACE_EMITTED = True

    print("\n=== Dashboard data provenance snapshot ===")
    neo_label = defaults.get("neo_name") or defaults.get("neo_designation") or DEFAULT_NEO_ID
    sbdb_label = defaults.get("sbdb_fullname") or DEFAULT_SBDB_ID
    provenance = defaults.get("provenance") or defaults.get("source", "synthetic fallback")
    if defaults.get("source_error"):
        print(f"[warn] data fetch issues: {defaults['source_error']}")
    print(f"NeoWs target : {neo_label} (ID {DEFAULT_NEO_ID})")
    print(f"SBDB target  : {sbdb_label}")
    print(f"Density source: {provenance}")

    field_sources = defaults.get("field_sources") or {}
    if field_sources:
        print("Field-level sources:")
        for key in sorted(field_sources):
            print(f"  - {key}: {field_sources[key]}")

    try:
        from tests.run_data_source_check import PARAMETERS as WHITEPAPER_PARAMS, get_nested
    except ImportError:
        print("[info] Parameter comparison table unavailable (tests package not importable).")
        return

    try:
        neo_payload = cached_neo_payload(DEFAULT_NEO_ID)
        neo_error = None
    except NeoWsError as exc:
        neo_payload = {}
        neo_error = str(exc)
    except Exception as exc:  # pragma: no cover - defensive log
        neo_payload = {}
        neo_error = str(exc)

    try:
        sbdb_payload = cached_sbdb_payload(DEFAULT_SBDB_ID)
        sbdb_error = None
    except SBDBError as exc:
        sbdb_payload = {}
        sbdb_error = str(exc)
    except Exception as exc:  # pragma: no cover - defensive log
        sbdb_payload = {}
        sbdb_error = str(exc)

    if neo_error:
        print(f"[warn] NeoWs payload unavailable: {neo_error}")
    if sbdb_error:
        print(f"[warn] SBDB payload unavailable: {sbdb_error}")

    selected_approach = defaults.get("close_approach_snapshot") or {}
    selected_velocity = defaults.get("velocity_km_s")
    selected_miss = defaults.get("miss_distance_km")

    header = f"{ 'Parameter':35} { 'NeoWs value':>18} { 'SBDB value':>18} { 'Dashboard':>18} { 'Source':>18}"
    print("\n" + header)
    print("-" * len(header))

    dashboard_field_map = {
        "Absolute magnitude (H)": defaults.get("absolute_magnitude_h"),
        "Diameter max (m)": defaults.get("diameter_m"),
        "Bulk density (kg/m^3)": defaults.get("density"),
        "Relative velocity (km/s)": defaults.get("velocity_km_s"),
        "Spectral class": defaults.get("taxonomy"),
        "Geometric albedo": defaults.get("albedo"),
        "Rotation period (hr)": defaults.get("rotation_period_hr"),
        "Miss distance (km)": defaults.get("miss_distance_km"),
        "Semi-major axis a (AU)": defaults.get("semi_major_axis_au"),
        "Eccentricity e": defaults.get("eccentricity"),
        "Inclination i (deg)": defaults.get("inclination_deg"),
        "Argument of periapsis ω (deg)": defaults.get("argument_of_periapsis_deg"),
        "Longitude ascending node Ω (deg)": defaults.get("ascending_node_longitude_deg"),
    }

    source_key_map = {
        "Absolute magnitude (H)": "absolute_magnitude_h",
        "Diameter max (m)": "diameter_m",
        "Bulk density (kg/m^3)": "density",
        "Relative velocity (km/s)": "velocity_km_s",
        "Spectral class": "taxonomy",
        "Geometric albedo": "albedo",
        "Rotation period (hr)": "rotation_period_hr",
        "Miss distance (km)": "miss_distance_km",
        "Semi-major axis a (AU)": "semi_major_axis_au",
        "Eccentricity e": "eccentricity",
        "Inclination i (deg)": "inclination_deg",
        "Argument of periapsis ω (deg)": "argument_of_periapsis_deg",
        "Longitude ascending node Ω (deg)": "ascending_node_longitude_deg",
    }

    def _fmt(value: object) -> str:
        if value is None or value == "":
            return "—"
        if isinstance(value, float):
            return f"{value:,.3g}"
        if isinstance(value, int):
            return f"{value:,.0f}"
        text = str(value)
        return text if len(text) <= 17 else text[:14] + "…"

    for spec in WHITEPAPER_PARAMS:
        if spec.label == "Relative velocity (km/s)" and selected_velocity is not None:
            neo_value = selected_velocity
        elif spec.label == "Miss distance (km)" and selected_miss is not None:
            neo_value = selected_miss
        else:
            neo_value = get_nested(neo_payload, spec.neo_path) if neo_payload else None
        sbdb_value = get_nested(sbdb_payload, spec.sbdb_path) if sbdb_payload else None
        dashboard_value = dashboard_field_map.get(spec.label, "not used")
        source_label = "—"
        source_key = source_key_map.get(spec.label)
        if source_key and source_key in field_sources and dashboard_value != "not used":
            source_label = field_sources[source_key]

        print(
            f"{spec.label:35} "
            f"{_fmt(neo_value):>18} "
            f"{_fmt(sbdb_value):>18} "
            f"{_fmt(dashboard_value):>18} "
            f"{_fmt(source_label):>18}"
        )

    if control_state:
        print("\nUI controls at startup:")
        for label, value in control_state.items():
            print(f"  - {label}: {value}")


def gather_ui_control_state() -> Dict[str, Any]:
    """Collect current slider/selectbox inputs for console transparency."""

    control_map = [
        ("Asteroid diameter (m)", "diameter_m"),
        ("Impact velocity (km/s)", "velocity_km_s"),
        ("Impact angle (deg)", "angle_deg"),
        ("Material preset", "material_preset"),
        ("Bulk density (kg/m³)", "bulk_density"),
        ("Bulk strength (MPa)", "bulk_strength"),
        ("City preset", "city_preset"),
        ("Impact latitude (used)", "impact_lat_used"),
        ("Impact longitude (used)", "impact_lon_used"),
        ("Manual latitude entry", "impact_lat_manual"),
        ("Manual longitude entry", "impact_lon_manual"),
        ("Monte Carlo samples", "monte_carlo_samples"),
        ("Deflection Δv (mm/s)", "deflect_delta_v"),
        ("Deflection lead time (days)", "deflect_lead_days"),
        ("Deflection bearing (deg)", "deflect_bearing"),
        ("Daily NEO choice", "neo_pick"),
    ]

    state: Dict[str, Any] = {}
    for label, key in control_map:
        if key in st.session_state:
            state[label] = st.session_state.get(key)
    return state

def ensure_session_defaults() -> None:
    if st.session_state.get("_defaults_initialized"):
        return

    defaults = load_reference_defaults()

    diameter_val = defaults.get("diameter_m")
    if diameter_val is not None:
        st.session_state.setdefault("diameter_m", int(round(diameter_val)))
    else:
        st.session_state.setdefault("diameter_m", 150.0)

    velocity_val = defaults.get("velocity_km_s")
    if velocity_val is not None:
        st.session_state.setdefault("velocity_km_s", float(velocity_val))
    else:
        st.session_state.setdefault("velocity_km_s", 18.0)

    st.session_state.setdefault("angle_deg", 45)

    material = defaults.get("material") or "Stony (ordinary chondrite)"
    st.session_state.setdefault("material_preset", material)

    density_val = defaults.get("density")
    if density_val is not None:
        st.session_state.setdefault("bulk_density", float(density_val))
    else:
        st.session_state.setdefault(
            "bulk_density", MATERIAL_PRESETS[material]["density"]
        )

    strength_val = defaults.get("strength_mpa")
    if strength_val is not None:
        st.session_state.setdefault("bulk_strength", float(strength_val))
    else:
        st.session_state.setdefault(
            "bulk_strength", MATERIAL_PRESETS[material]["strength_mpa"]
        )

    st.session_state["defaults_metadata"] = defaults
    st.session_state["_defaults_initialized"] = True
# ----------------------------
# Simple physics helpers (educational approximations)
# ----------------------------

def asteroid_mass_kg(diameter_m: float, density_kg_m3: float) -> float:
    radius = diameter_m / 2
    volume = (4/3) * math.pi * radius**3
    return volume * density_kg_m3


def kinetic_energy_joules(mass_kg: float, velocity_km_s: float) -> float:
    v = velocity_km_s * 1000  # m/s
    return 0.5 * mass_kg * v**2


def tnt_megatons(E_j: float) -> float:
    return E_j / TNT_J / 1e6


def estimate_burst_altitude_km(
    velocity_km_s: float,
    strength_mpa: float,
    diameter_m: Optional[float] = None,
    angle_deg: Optional[float] = None,   # NEW
) -> float:
    """Strength breakup altitude with simple size and angle corrections."""
    if velocity_km_s <= 0 or strength_mpa <= 0:
        return 0.0

    v = velocity_km_s * 1000.0
    strength_pa = strength_mpa * 1e6

    # Base (strength ~ dynamic pressure) altitude:
    rho_break = 2.0 * strength_pa / max(v**2, 1.0)           # q = ½ρv² = strength → ρ_break
    altitude = 0.0 if rho_break >= SEA_LEVEL_DENSITY else -SCALE_HEIGHT_KM * math.log(rho_break / SEA_LEVEL_DENSITY)

    # Size correction: larger bodies penetrate deeper (down-shift altitude)
    if diameter_m is not None and diameter_m > 0:
        altitude -= 6.0 * math.log10(max(diameter_m, 10.0) / 50.0)

    # ANGLE correction (educational): shallower entries break higher
    if angle_deg is not None:
        # angle is 10–90° from horizontal in your UI
        s = math.sin(math.radians(max(5.0, min(angle_deg, 90.0))))
        ANGLE_SCALE_KM = 10.0
        altitude += ANGLE_SCALE_KM * (1.0 - s)    # +~8–9 km @ 20°, ~0 km @ 90°

    return float(max(0.0, min(altitude, 60.0)))


def ground_energy_fraction(burst_altitude_km: float) -> float:
    """Approximate fraction of kinetic energy that couples to the ground (PAIR-inspired)."""
    if burst_altitude_km <= 0:
        return 1.0
    # Hackathon-friendly smoothing: keep a gradual decay so high-altitude bursts still
    # couple a tiny amount of energy instead of instantly dropping to zero at 25 km.
    # Logistic curve mimics the PAIR trend without requiring the full atmospheric model.
    scale_height = 4.0  # steeper value = faster drop-off with altitude
    midpoint = 22.0  # around this altitude half the energy reaches the ground
    fraction = 1.0 / (1.0 + math.exp((burst_altitude_km - midpoint) / scale_height))
    return float(max(0.0, min(1.0, fraction)))

K1 = 1.3
MU = 0.55     # velocity exponent via pi-scaling
NU = 0.4      # density exponent
GAMMA = 0.17  # gravity exponent

def transient_crater_diameter_m(diameter_m, velocity_km_s, density_kg_m3, angle_deg,
                                target_density_kg_m3=RHO_TARGET, gravity=G):
    if diameter_m <= 0 or velocity_km_s <= 0:
        return 0.0
    v = velocity_km_s * 1000.0
    a = max(5.0, min(angle_deg, 90.0))
    angle_factor = math.sin(math.radians(a)) ** (1/3)

    # Impact energy proxy using pi-scaling (gravity regime)
    # D_t ∝ K1 * ( (ρ_i/ρ_t)^(ν) ) * d^(1-μ) * (v^μ) * (g^(-γ)) * angle_factor
    rho_ratio = (density_kg_m3 / target_density_kg_m3) ** NU
    D_t = K1 * rho_ratio * (diameter_m ** (1 - MU)) * (v ** MU) * (gravity ** (-GAMMA)) * angle_factor
    return float(max(D_t, 0.0))

def final_crater_diameter_m(diameter_m, velocity_km_s, density_kg_m3, angle_deg, burst_altitude_km):
    # If the body disrupts above ~1 km → no excavation crater (airburst)
    if burst_altitude_km > 1.0:
        return 0.0

    # Otherwise it reaches the ground; compute transient crater and the final size
    D_t = transient_crater_diameter_m(diameter_m, velocity_km_s, density_kg_m3, angle_deg)
    if D_t <= 0:
        return 0.0
    # A simple transient→final factor for simple craters
    return float(max(1.25 * D_t, 0.0))

# very small lookup: overpressure psi -> scaled distance Z (m/kg^(1/3))
# Values are approximate, education-friendly (Glasstone/Dolan-like).
OP_TO_Z = {
    1.0:  180.0,
    4.0:   75.0,
    12.0:  40.0,
}

def blast_overpressure_radius_km(E_mt: float, burst_altitude_km: float, overpressure_psi: float = 4.0) -> float:
    if E_mt <= 0:
        return 0.0

    W_ton = E_mt * 1e6  # convert megatons → tons
    W13 = max(W_ton, 1.0) ** (1 / 3)

    if overpressure_psi in OP_TO_Z:
        Z = OP_TO_Z[overpressure_psi]
    else:
        keys = sorted(OP_TO_Z.keys())
        lo = max(k for k in keys if k <= overpressure_psi)
        hi = min(k for k in keys if k >= overpressure_psi)
        if lo == hi:
            Z = OP_TO_Z[lo]
        else:
            t = (math.log(overpressure_psi) - math.log(lo)) / (math.log(hi) - math.log(lo))
            Z = OP_TO_Z[lo] * (1 - t) + OP_TO_Z[hi] * t

    R0_km = (Z * W13) / 1000.0

    H = max(burst_altitude_km, 0.0)
    H_scale = 18.0  # km; tuned so 25 km bursts shrink ground radius ~50%
    attenuation = 1.0 / (1.0 + (H / H_scale) ** 2)
    return R0_km * attenuation

def seismic_moment_magnitude(E_joules: float, coupling: float = DEFAULT_SEISMIC_COUPLING,
                             ground_fraction: float = 1.0) -> Optional[float]:
    if E_joules <= 0 or coupling <= 0:
        return None
    seismic_energy = E_joules * coupling * max(0.0, min(1.0, ground_fraction))
    if seismic_energy <= 0:
        return None
    return (2.0 / 3.0) * (math.log10(seismic_energy) - 4.8)


def estimate_population_impacts(
    r_severe: float,
    r_moderate: float,
    r_light: float,
    ring_densities: Optional[dict[str, float]] = None,
    track_provenance: bool = True,
) -> dict[str, float]:
    # Coerce non-finite values to 0
    def _safe(x: float) -> float:
        try:
            x = float(x)
        except Exception:
            return 0.0
        return x if math.isfinite(x) and x > 0 else 0.0

    r_severe = _safe(r_severe)
    r_moderate = _safe(r_moderate)
    r_light = _safe(r_light)

    radii = sorted([r_severe, r_moderate, r_light])
    if radii[-1] <= 0:
        return {"severe": 0.0, "moderate": 0.0, "light": 0.0, "total": 0.0, "casualties": 0.0}

    # Enforce nesting
    severe = r_severe
    moderate = max(r_moderate, severe)
    light = max(r_light, moderate)

    # Areas in km² of each ring (annuli)
    areas = {
        "severe": math.pi * severe ** 2,
        "moderate": math.pi * moderate ** 2 - math.pi * severe ** 2,
        "light": math.pi * light ** 2 - math.pi * moderate ** 2,
    }

    # Pick densities: city-specific → fallback → legacy synthetic
    if ring_densities is None:
        ring_densities = DEFAULT_RING_DENSITY
        if track_provenance:
            report = ensure_report(st.session_state)
            record_dataset_provenance(
                report,
                "population_density",
                ProvenanceTag.SYNTHETIC_POP_DENSITY,
                status="warning",
                detail="Using DEFAULT_RING_DENSITY synthetic fallback.",
            )

    exposure = {}
    for ring, area in areas.items():
        density = float(ring_densities.get(ring, SYNTHETIC_POP_DENSITY.get(ring, 0)))
        exposure[ring] = max(0.0, area) * max(0.0, density)

    exposure["total"] = sum(exposure.values())

    casualties = 0.0
    for ring in ("severe", "moderate", "light"):
        rate = float(SYNTHETIC_CASUALTY_RATE.get(ring, 0.0))
        casualties += exposure[ring] * rate
    exposure["casualties"] = casualties

    if track_provenance:
        report = ensure_report(st.session_state)
        record_dataset_provenance(
            report,
            "casualty_rates",
            ProvenanceTag.SYNTHETIC_CASUALTY,
            status="warning",
            detail="Using SYNTHETIC_CASUALTY_RATE fallback values.",
        )

    return exposure

def run_pair_simulation(
    samples: int,
    base_diameter_m: float,
    base_density: float,
    base_velocity_km_s: float,
    base_angle_deg: float,
    base_strength_mpa: float,
):
    """Monte Carlo sampler inspired by Mathias et al. (2017) PAIR framework."""
    rng = np.random.default_rng()

    diameters = rng.lognormal(mean=math.log(max(base_diameter_m, 1.0)), sigma=0.25, size=samples)
    densities = rng.lognormal(mean=math.log(max(base_density, 100.0)), sigma=0.15, size=samples)
    velocities = rng.normal(loc=base_velocity_km_s, scale=max(1.0, 0.15 * base_velocity_km_s), size=samples)
    velocities = np.clip(velocities, 5.0, 70.0)
    strength = rng.lognormal(mean=math.log(max(base_strength_mpa, 0.1)), sigma=0.35, size=samples)

    u = rng.random(samples)
    angles = (90.0 / math.pi) * np.arccos(np.clip(2 * u - 1, -1.0, 1.0))
    angles = np.clip(angles, 10.0, 90.0)

    results = []
    for d, rho, v, theta, s in zip(diameters, densities, velocities, angles, strength):
        mass = asteroid_mass_kg(d, rho)
        E_j = kinetic_energy_joules(mass, v)
        E_mt = tnt_megatons(E_j)
        burst = estimate_burst_altitude_km(v, s, d, theta)
        burst = max(0.0, burst - 5.0)
        ground_frac = ground_energy_fraction(burst)
        crater = final_crater_diameter_m(d, v, rho, theta, burst) / 1000.0
        E_ground_mt = max(E_mt * ground_frac, 0.0)
        r4 = blast_overpressure_radius_km(E_ground_mt, burst, overpressure_psi=4.0)
        r12 = blast_overpressure_radius_km(E_ground_mt, burst, overpressure_psi=12.0)
        r1 = blast_overpressure_radius_km(E_ground_mt, burst, overpressure_psi=1.0)
        exposure = estimate_population_impacts(r12, r4, r1, track_provenance=False)
        Mw = seismic_moment_magnitude(E_j, ground_fraction=ground_frac)
        results.append(
            {
                "diameter_m": d,
                "density": rho,
                "velocity": v,
                "angle": theta,
                "strength_mpa": s,
                "energy_mt": E_mt,
                "burst_alt_km": burst,
                "ground_fraction": ground_frac,
                "crater_km": crater,
                "r12_km": r12,
                "r4_km": r4,
                "r1_km": r1,
                "population": exposure.get("total", 0.0),
                "casualties": exposure.get("casualties", 0.0),
                "Mw": Mw if Mw is not None else float("nan"),
            }
        )

    return pd.DataFrame(results)


def haversine_offset(lat, lon, d_km, bearing_deg):
    """Move from (lat, lon) by distance d_km along bearing_deg; return new (lat, lon)."""
    lat1 = math.radians(lat)
    lon1 = math.radians(lon)
    brg = math.radians(bearing_deg)
    dr = d_km / EARTH_RADIUS_KM
    lat2 = math.asin(math.sin(lat1)*math.cos(dr) + math.cos(lat1)*math.sin(dr)*math.cos(brg))
    lon2 = lon1 + math.atan2(math.sin(brg)*math.sin(dr)*math.cos(lat1), math.cos(dr) - math.sin(lat1)*math.sin(lat2))
    return math.degrees(lat2), (math.degrees(lon2) + 540) % 360 - 180


def apply_deflection(lat, lon, delta_v_mm_s: float, lead_days: float, inbound_bearing_deg: float = 0.0):
    """
    Toy model: along-track shift s ≈ Δv * t (projected), then map to km and shift opposite inbound bearing.
    """
    # Convert mm/s to m/s
    dv = delta_v_mm_s / 1000.0
    t = lead_days * 86400.0
    s_m = dv * t
    s_km = s_m / 1000.0
    # shift perpendicular-ish to showcase effect; here use opposite bearing to move impact point
    new_lat, new_lon = haversine_offset(lat, lon, s_km, (inbound_bearing_deg + 180) % 360)
    return new_lat, new_lon, s_km


# ----------------------------
# NASA NEO API helper (optional)
# ----------------------------

<<<<<<< HEAD

def _resolve_nasa_api_key() -> str:
    env_key = os.getenv("NASA_API_KEY")
    if env_key:
        return env_key
    env_file = Path(__file__).resolve().parent / "API.env"
    if env_file.exists():
        return env_file.read_text().strip()
    return "DEMO_KEY"


def fetch_sbdb_phys_params(designation: str) -> Optional[Dict[str, object]]:
    """Fetch physical parameters from NASA SBDB API for a given asteroid designation."""
    url = "https://ssd-api.jpl.nasa.gov/sbdb.api"
    params = {"sstr": designation, "phys-par": "1"}

    try:
        response = requests.get(url, params=params, timeout=5)
        response.raise_for_status()
        data = response.json()

        # SBDB returns phys_par as an array of objects
        phys_list = data.get("phys_par") or []
        phys_dict = {item["name"]: item.get("value") for item in phys_list if isinstance(item, dict)}

        # Extract relevant physical parameters
        density_str = phys_dict.get("density")
        density_kg_m3 = None
        if density_str:
            try:
                # SBDB returns density in g/cm³, convert to kg/m³
                density_kg_m3 = float(density_str) * 1000.0
            except (TypeError, ValueError):
                pass

        diameter_str = phys_dict.get("diameter")
        diameter_km = None
        if diameter_str:
            try:
                diameter_km = float(diameter_str)
            except (TypeError, ValueError):
                pass

        albedo_str = phys_dict.get("albedo")
        albedo = None
        if albedo_str:
            try:
                albedo = float(albedo_str)
            except (TypeError, ValueError):
                pass

        return {
            "sbdb_density_kg_m3": density_kg_m3,
            "sbdb_albedo": albedo,
            "sbdb_diameter_km": diameter_km,
            "sbdb_spectral_class": phys_dict.get("spec_B") or phys_dict.get("spec_T"),
            "sbdb_rotation_period_hr": phys_dict.get("rot_per"),
        }
    except Exception as e:
        print(f"SBDB lookup failed for {designation}: {e}")
        return None


def fetch_today_neos() -> pd.DataFrame:
    api_key = _resolve_nasa_api_key()
    today = date.today().isoformat()
    url = f"https://api.nasa.gov/neo/rest/v1/feed?start_date={today}&end_date={today}&api_key={api_key}"
    try:
        response = requests.get(url, timeout=10)
        response.raise_for_status()
    except Exception as e:
        print(f"NASA NEO API Error: {e}")
        raise

    data = response.json()
    neos: List[Dict[str, object]] = []
    for neo in data.get("near_earth_objects", {}).get(today, []):
        diameter_data: Dict[str, object] = (neo.get("estimated_diameter") or {}).get("meters", {}) or {}
        close_approaches = neo.get("close_approach_data") or []
        first_approach = close_approaches[0] if close_approaches else {}

        velocity = first_approach.get("relative_velocity", {}).get("kilometers_per_second")
        try:
            velocity = float(velocity) if velocity is not None else None
        except (TypeError, ValueError):
            velocity = None

        miss_distance = first_approach.get("miss_distance", {}).get("kilometers")
        try:
            miss_distance = float(miss_distance) if miss_distance is not None else None
        except (TypeError, ValueError):
            miss_distance = None

        record = {
            "name": neo.get("name"),
            "neo_reference_id": neo.get("neo_reference_id"),
            "designation": neo.get("designation"),
            "absolute_magnitude_h": neo.get("absolute_magnitude_h"),
            "est_diameter_min_m": diameter_data.get("estimated_diameter_min"),
            "est_diameter_max_m": diameter_data.get("estimated_diameter_max"),
            "hazardous": bool(neo.get("is_potentially_hazardous_asteroid", False)),
            "velocity_km_s": velocity,
            "miss_distance_km": miss_distance,
            "close_approach_date": first_approach.get("close_approach_date"),
            "orbiting_body": first_approach.get("orbiting_body"),
        }

        # Enrich with SBDB physical parameters
        designation = neo.get("designation")
        if designation:
            sbdb_data = fetch_sbdb_phys_params(designation)
            if sbdb_data:
                record.update(sbdb_data)

        neos.append(record)

    df = pd.DataFrame(neos)
    if df.empty:
        return df

    for col in ("est_diameter_min_m", "est_diameter_max_m", "velocity_km_s", "miss_distance_km"):
        if col in df.columns:
            df[col] = pd.to_numeric(df[col], errors="coerce")

    df["diameter_avg_m"] = df[["est_diameter_min_m", "est_diameter_max_m"]].mean(axis=1, skipna=True)
    df["miss_distance_moon_x"] = df["miss_distance_km"] / 384_400.0
    return df


def load_today_neo_feed() -> pd.DataFrame:
    report = ensure_report(st.session_state)
    today = date.today().isoformat()
    if "neo_today_df" not in st.session_state:
        try:
            neo_df = fetch_today_neos()
            st.session_state["neo_today_df"] = neo_df
            if neo_df.empty:
                record_dataset_provenance(
                    report,
                    "neo_feed",
                    ProvenanceTag.LIVE,
                    status="empty",
                    detail="NeoWs daily feed returned no objects for today.",
                )
            else:
                record_dataset_provenance(
                    report,
                    "neo_feed",
                    ProvenanceTag.LIVE,
                    status="ok",
                    detail=f"NeoWs daily feed for {today}.",
                )
        except Exception as e:
            record_dataset_provenance(
                report,
                "neo_feed",
                ProvenanceTag.LIVE,
                status="error",
                detail=f"NASA NEO API failed: {str(e)}",
            )
            add_error(report, f"NASA NEO API Error: {str(e)}")
            st.error(f"Failed to fetch NASA NEO data: {str(e)}")
            st.session_state["neo_today_df"] = pd.DataFrame([])
    return st.session_state["neo_today_df"]


def select_baseline_neo(df: pd.DataFrame) -> Optional[pd.Series]:
    if df is None or df.empty:
        return None
    hazardous = df[df["hazardous"] == True]  # noqa: E712 - pandas comparison
    if not hazardous.empty:
        return hazardous.iloc[0]
    return df.iloc[0]


def _is_integer_slider(spec: SliderSpec) -> bool:
    return all(isinstance(getattr(spec, attr), int) for attr in ("min_value", "max_value", "step"))


def _prepare_slider_default(
    spec: SliderSpec,
    slider_key: str,
    fallback_value: Optional[float],
    fallback_label: Optional[str],
    live_defaults: Dict[str, float],
) -> Tuple[Union[float, int], ProvenanceTag, Optional[str]]:
    if slider_key in st.session_state:
        value = st.session_state[slider_key]
        provenance = ProvenanceTag.SESSION_STATE
        detail = "Session state value re-used."
    else:
        value = live_defaults.get(spec.key)
        if value is not None:
            provenance = ProvenanceTag.LIVE
            source_name = (st.session_state.get("live_slider_defaults_meta", {}) or {}).get("source")
            detail = f"Hydrated from NeoWs object {source_name}" if source_name else "Hydrated from NeoWs daily feed."
        else:
            if fallback_value is not None:
                value = fallback_value
                if fallback_label == "material_preset":
                    provenance = ProvenanceTag.MATERIAL_PRESET
                    detail = "Material preset fallback applied."
                else:
                    provenance = ProvenanceTag.FALLBACK
                    detail = "Runtime fallback applied."
            elif spec.whitepaper_default is not None:
                value = spec.whitepaper_default
                provenance = ProvenanceTag.WHITEPAPER
                detail = "Whitepaper default used."
            else:
                value = spec.min_value
                provenance = ProvenanceTag.SPEC_FLOOR
                detail = "Spec minimum used as final fallback."  # keep informative

    if value is None:
        value = spec.min_value
        provenance = ProvenanceTag.SPEC_FLOOR
        detail = "Spec minimum used as final fallback."

    try:
        numeric = float(value)
    except (TypeError, ValueError):
        numeric = float(spec.min_value)
        provenance = ProvenanceTag.SPEC_FLOOR
        detail = "Invalid value coerced to spec minimum."

    bounded = max(float(spec.min_value), min(float(spec.max_value), numeric))
    if not math.isclose(bounded, numeric):
        detail = (detail or "") + " (clamped to spec bounds)."
    numeric = bounded

    if _is_integer_slider(spec):
        return int(round(numeric)), provenance, detail
    return numeric, provenance, detail


def prepare_slider_args(
    spec_key: str,
    *,
    key_override: Optional[str] = None,
    fallback_value: Optional[float] = None,
    fallback_label: Optional[str] = None,
) -> Tuple[SliderSpec, Dict[str, object]]:
    spec = get_slider_spec(spec_key)
    slider_key = key_override or spec.key
    live_defaults = st.session_state.get("live_slider_defaults", {})
    value, provenance, provenance_detail = _prepare_slider_default(
        spec,
        slider_key,
        fallback_value,
        fallback_label,
        live_defaults,
    )

    slider_kwargs: Dict[str, object] = {
        "min_value": spec.min_value,
        "max_value": spec.max_value,
        "step": spec.step,
        "key": slider_key,
    }
    if value is not None:
        slider_kwargs["value"] = value

    _validate_slider_args(spec, slider_kwargs)

    report = ensure_report(st.session_state)
    recorded_value = float(value) if isinstance(value, (int, float)) else None
    update_slider_provenance(
        report,
        spec.key,
        provenance,
        value=recorded_value,
        detail=provenance_detail,
        widget_key=slider_key,
    )

    return spec, slider_kwargs


def _validate_slider_args(spec: SliderSpec, slider_kwargs: Dict[str, object]) -> None:
    """Ensure the Streamlit slider kwargs match the spec; raise early on drift."""

    report = ensure_report(st.session_state)
    mismatches = []
    for param in ("min_value", "max_value", "step"):
        expected = getattr(spec, param)
        actual = slider_kwargs.get(param)
        if float(expected) != float(actual):
            mismatches.append(f"{param}: expected {expected}, got {actual}")

    if mismatches:
        message = (
            f"Slider '{spec.key}' diverges from whitepaper spec — " + ", ".join(mismatches)
        )
        update_slider_validation(report, spec.key, "error", message=message)
        st.error(message)
        raise ValueError(message)

    value = slider_kwargs.get("value")
    if value is not None:
        if not (float(spec.min_value) <= float(value) <= float(spec.max_value)):
            message = (
                f"Slider '{spec.key}' default value {value} outside bounds "
                f"[{spec.min_value}, {spec.max_value}]"
            )
            update_slider_validation(report, spec.key, "error", message=message)
            st.error(message)
            raise ValueError(message)

    update_slider_validation(report, spec.key, "ok")


def seed_live_slider_defaults(neo_df: pd.DataFrame) -> Dict[str, object]:
    if "live_slider_defaults_meta" in st.session_state:
        return st.session_state["live_slider_defaults_meta"]

    report = ensure_report(st.session_state)
    live_defaults: Dict[str, float] = {}
    meta: Dict[str, object] = {
        "source": None,
        "warnings": [],
        "notes": [],
        "provenance": "whitepaper",
    }

    baseline = select_baseline_neo(neo_df)
    if baseline is None:
        meta["warnings"].append(
            "Could not fetch NASA NeoWs feed for today; sliders fall back to whitepaper defaults."
        )
    else:
        baseline_name = baseline.get("name") or baseline.get("designation") or "NeoWs object"
        meta["source"] = str(baseline_name)
        meta["provenance"] = "live"

        diameter = baseline.get("diameter_avg_m")
        if pd.notna(diameter):
            live_defaults["diameter_m"] = float(diameter)
        else:
            meta["warnings"].append("NeoWs did not report a usable diameter; using whitepaper default instead.")

        velocity = baseline.get("velocity_km_s")
        if pd.notna(velocity):
            live_defaults["velocity_km_s"] = float(velocity)
        else:
            meta["warnings"].append("NeoWs did not report a usable relative velocity; using whitepaper default.")

        miss_km = baseline.get("miss_distance_km")
        if pd.notna(miss_km):
            meta["notes"].append(
                f"Baseline object miss distance: {miss_km:,.0f} km (≈ {baseline.get('miss_distance_moon_x', float('nan')):.1f}× Moon)."
            )

    missing_live = [
        spec.label
        for spec in SLIDER_SPECS.values()
        if spec.requires_live_default and live_defaults.get(spec.key) is None
    ]
    if missing_live:
        meta["warnings"].append(
            "Live defaults unavailable for: " + ", ".join(missing_live) + ". Using documented fallbacks."
        )

    meta["hydrated_keys"] = sorted(live_defaults.keys())

    datasets = report.get("datasets", {})
    neo_entry = datasets.get("neo_feed", {}) if isinstance(datasets, dict) else {}
    current_status = str(neo_entry.get("status", "ok" if baseline is not None else "empty"))
    if baseline is None:
        detail = "NeoWs daily feed unavailable; defaulting to documented fallbacks."
    else:
        detail = f"NeoWs daily feed baseline: {meta['source']}"
    record_dataset_provenance(
        report,
        "neo_feed",
        ProvenanceTag.LIVE,
        status=current_status,
        detail=detail,
    )

    st.session_state["live_slider_defaults"] = live_defaults
    st.session_state["live_slider_defaults_meta"] = meta

    for warning in meta["warnings"]:
        add_warning(report, warning)

    return meta


def _status_icon(status: Optional[str]) -> str:
    normalized = (status or "").lower()
    if normalized == "ok":
        return "✅"
    if normalized in {"warning", "empty"}:
        return "⚠️"
    if normalized == "error":
        return "❌"
    return "ℹ️"


def render_sidebar_telemetry(live_meta: Dict[str, object]) -> None:
    report = ensure_report(st.session_state)
    sidebar = st.sidebar

    datasets = report.get("datasets", {}) if isinstance(report, dict) else {}
    if datasets:
        sidebar.markdown("**Data sources**")
        for name in sorted(datasets):
            info = datasets.get(name, {})
            icon = _status_icon(str(info.get("status")))
            provenance = info.get("provenance", "unknown")
            sidebar.markdown(f"- {icon} **{name}** · {provenance}")
            detail = info.get("detail")
            if detail:
                sidebar.caption(detail)

    sliders = report.get("sliders", {}) if isinstance(report, dict) else {}
    if sliders:
        sidebar.markdown("**Sliders**")
        for key in sorted(sliders):
            info = sliders.get(key, {})
            icon = _status_icon(str(info.get("status")))
            provenance = info.get("provenance", "unknown")
            sidebar.markdown(f"- {icon} `{key}` · {provenance}")
            message = info.get("message")
            detail = info.get("provenance_detail")
            if message:
                sidebar.caption(message)
            elif detail:
                sidebar.caption(detail)

    error_messages = []
    report_errors = report.get("errors", []) if isinstance(report, dict) else []
    error_messages.extend(report_errors)
    if error_messages:
        sidebar.markdown("**Errors**")
        for error in dict.fromkeys(error_messages):
            sidebar.caption(f"❌ {error}")

    warning_messages = []
    report_warnings = report.get("warnings", []) if isinstance(report, dict) else []
    warning_messages.extend(report_warnings)
    warning_messages.extend(live_meta.get("warnings", []))
    if warning_messages:
        sidebar.markdown("**Warnings**")
        for warning in dict.fromkeys(warning_messages):
            sidebar.caption(f"⚠️ {warning}")

    if live_meta.get("source"):
        sidebar.markdown("**NeoWs defaults**")
        sidebar.caption(f"Baseline object: {live_meta['source']}")
        hydrated = live_meta.get("hydrated_keys")
        if hydrated:
            sidebar.caption("Hydrated sliders: " + ", ".join(hydrated))

    for note in live_meta.get("notes", []):
        sidebar.caption(note)


def emit_headless_telemetry(force: bool = False) -> int:
    """Emit telemetry report and return exit code (0=success, 1=errors found)."""
    flag = os.getenv("METEOR_MADNESS_HEADLESS_TELEMETRY", "")
    should_emit = force or flag.lower() in {"1", "true", "yes"}

    if should_emit:
        report = ensure_report(st.session_state)
        print(format_report(report))

        # Return non-zero exit code if errors are present
        errors = report.get("errors", [])
        return 1 if errors else 0

    return 0
=======
@st.cache_data(show_spinner=False)
def fetch_today_neos() -> pd.DataFrame:
    today = date.today().isoformat()
    try:
        with NeoWsClient() as client:
            feed = client.get_feed(today, end_date=today, detailed=False)
    except NeoWsError:
        return pd.DataFrame([])
>>>>>>> a042d64b

    neos = []
    objects = (feed.get("near_earth_objects") or {}).get(today, [])
    for neo in objects:
        diameter_info = (neo.get("estimated_diameter") or {}).get("meters") or {}
        close_approach = (neo.get("close_approach_data") or [])
        approach = close_approach[0] if close_approach else {}
        velocity = _safe_float((approach.get("relative_velocity") or {}).get("kilometers_per_second"))
        miss_km = _safe_float((approach.get("miss_distance") or {}).get("kilometers"))
        neos.append(
            {
                "name": neo.get("name"),
                "neo_reference_id": neo.get("neo_reference_id"),
                "designation": neo.get("designation"),
                "absolute_magnitude_h": _safe_float(neo.get("absolute_magnitude_h")),
                "est_diameter_min_m": _safe_float(diameter_info.get("estimated_diameter_min")),
                "est_diameter_max_m": _safe_float(diameter_info.get("estimated_diameter_max")),
                "hazardous": bool(neo.get("is_potentially_hazardous_asteroid", False)),
                "velocity_km_s": velocity,
                "miss_distance_km": miss_km,
            }
        )

    return pd.DataFrame(neos)


# ----------------------------
# UI
# ----------------------------
st.set_page_config(page_title="Impactor-2025: Learn & Simulate", layout="wide")

ensure_report(st.session_state)

neo_df = load_today_neo_feed()
seed_live_slider_defaults(neo_df)

st.title("🛰️ Impactor-2025: Learn & Simulate")
st.caption("An educational dashboard to explore asteroid impacts, built for a hackathon.")

ensure_session_defaults()
defaults_meta = st.session_state.get("defaults_metadata", {})

# If an interaction queued widget overrides (e.g., from the NASA NEO picker),
# apply them before any widgets with those keys are instantiated.
if "widget_overrides" in st.session_state:
    overrides = st.session_state.pop("widget_overrides")
    for key, value in overrides.items():
        st.session_state[key] = value


# Tabs
exp_tab, defend_tab, learn_tab = st.tabs(["Explore", "Defend Earth", "Learn"])

with exp_tab:
    st.subheader("Choose impact parameters")
<<<<<<< HEAD
    live_defaults_meta = st.session_state.get("live_slider_defaults_meta", {})
    if live_defaults_meta.get("source"):
        st.info(f"Slider defaults seeded from NASA NeoWs object: {live_defaults_meta['source']}")
    for warning in live_defaults_meta.get("warnings", []):
        st.warning(warning)
    for note in live_defaults_meta.get("notes", []):
        st.caption(note)

=======
    if defaults_meta:
        sbdb_name = defaults_meta.get("sbdb_fullname") or DEFAULT_SBDB_ID
        st.caption(
            f"Defaults loaded from NASA NeoWs + JPL SBDB for **{sbdb_name}**"
            f" (source: {defaults_meta.get('provenance', 'NeoWs/SBDB')})."
        )
        field_sources = defaults_meta.get("field_sources") or {}

        def _format_metric(value: Optional[float], digits: int = 3) -> str:
            if value is None:
                return "—"
            if isinstance(value, float):
                return f"{value:,.{digits}g}"
            return str(value)

        metric_specs = [
            ("Abs magnitude (H)", "absolute_magnitude_h", 3),
            ("Geom. albedo", "albedo", 3),
            ("Rotation period (hr)", "rotation_period_hr", 3),
            ("Miss distance (km)", "miss_distance_km", 4),
            ("Spectral class", "taxonomy", 3),
        ]
        metric_cols = st.columns(len(metric_specs))
        for col, (label, key, digits) in zip(metric_cols, metric_specs):
            display_value = defaults_meta.get(key)
            if key == "taxonomy":
                col.metric(label, display_value or "—")
            else:
                col.metric(label, _format_metric(display_value, digits))

        with st.expander("White paper inputs from NASA/SBDB", expanded=False):
            table_specs = [
                ("Absolute magnitude (H)", "absolute_magnitude_h", "mag"),
                ("Diameter max (m)", "diameter_m", "m"),
                ("Geometric albedo", "albedo", ""),
                ("Bulk density (kg/m^3)", "density", "kg/m³"),
                ("Rotation period (hr)", "rotation_period_hr", "hr"),
                ("Spectral class", "taxonomy", ""),
                ("Relative velocity (km/s)", "velocity_km_s", "km/s"),
                ("Miss distance (km)", "miss_distance_km", "km"),
                ("Semi-major axis a (AU)", "semi_major_axis_au", "AU"),
                ("Eccentricity e", "eccentricity", ""),
                ("Inclination i (deg)", "inclination_deg", "°"),
                ("Argument of periapsis ω (deg)", "argument_of_periapsis_deg", "°"),
                ("Longitude ascending node Ω (deg)", "ascending_node_longitude_deg", "°"),
            ]

            def _format_table_value(raw_value: Any) -> str:
                if raw_value is None or raw_value == "":
                    return "—"
                if isinstance(raw_value, int):
                    return f"{raw_value:,}"
                if isinstance(raw_value, float):
                    formatted = f"{raw_value:,.6g}"
                    if formatted.startswith("."):
                        formatted = "0" + formatted
                    elif formatted.startswith("-."):
                        formatted = formatted.replace("-.", "-0.", 1)
                    return formatted
                return str(raw_value)

            rows = []
            for label, key, unit in table_specs:
                raw_value = defaults_meta.get(key)
                rows.append(
                    {
                        "Parameter": label,
                        "Value": _format_table_value(raw_value),
                        "Units": unit,
                        "Source": field_sources.get(key, defaults_meta.get("provenance", "—")),
                    }
                )

            st.dataframe(pd.DataFrame(rows), width="stretch")
>>>>>>> a042d64b
    primary_cols = st.columns(4)
    with primary_cols[0]:
        diameter_spec, diameter_kwargs = prepare_slider_args("diameter_m")
        diameter_m = st.slider(diameter_spec.label, **diameter_kwargs)
    with primary_cols[1]:
        velocity_spec, velocity_kwargs = prepare_slider_args("velocity_km_s")
        velocity = st.slider(velocity_spec.label, **velocity_kwargs)
    with primary_cols[2]:
        angle_spec, angle_kwargs = prepare_slider_args("angle_deg")
        angle = st.slider(angle_spec.label, **angle_kwargs)
    with primary_cols[3]:
<<<<<<< HEAD
        material = st.selectbox("Material preset", list(MATERIAL_PRESETS.keys()), index=1)
        report = ensure_report(st.session_state)
        record_dropdown_selection(
            report,
            "material_preset",
            material,
            len(MATERIAL_PRESETS),
            provenance=ProvenanceTag.MATERIAL_PRESET,
            detail=f"Selected material: {material}",
=======
        material_options = list(MATERIAL_PRESETS.keys())
        default_material = st.session_state.get("material_preset", defaults_meta.get("material", material_options[1]))
        try:
            material_index = material_options.index(default_material)
        except ValueError:
            material_index = 1
        material = st.selectbox(
            "Material preset",
            material_options,
            index=material_index,
            key="material_preset",
>>>>>>> a042d64b
        )

    preset_density = MATERIAL_PRESETS[material]["density"]
    preset_strength = MATERIAL_PRESETS[material]["strength_mpa"]

    secondary_cols = st.columns(2)
    with secondary_cols[0]:
<<<<<<< HEAD
        density_fallback = max(
            float(preset_density),
            float(get_slider_spec("bulk_density").min_value),
        )
        density_spec, density_kwargs = prepare_slider_args(
            "bulk_density",
            key_override=f"density_{material}",
            fallback_value=density_fallback,
            fallback_label="material_preset",
        )
        density = st.slider(density_spec.label, **density_kwargs)
        if preset_density < density_spec.min_value:
            st.caption(
                f"Preset density for {material}: {preset_density} kg/m³ (whitepaper floor {density_spec.min_value} kg/m³)."
            )
        else:
            st.caption(f"Preset density for {material}: {preset_density} kg/m³")
    with secondary_cols[1]:
        strength_spec, strength_kwargs = prepare_slider_args(
            "strength_mpa",
            key_override=f"strength_{material}",
            fallback_value=float(preset_strength),
            fallback_label="material_preset",
        )
        strength_mpa = st.slider(strength_spec.label, **strength_kwargs)
=======
        density_default = float(st.session_state.get("bulk_density", preset_density))
        density_kwargs = {
            "min_value": 300,
            "max_value": 9000,
            "step": 50,
            "key": "bulk_density",
        }
        if "bulk_density" not in st.session_state:
            density_kwargs["value"] = int(round(density_default))
        density = st.slider("Bulk density (kg/m³)", **density_kwargs)
        provenance = defaults_meta.get("provenance")
        if provenance:
            st.caption(f"Default from {provenance}: {density_default:,.0f} kg/m³")
        else:
            st.caption(f"Preset density for {material}: {preset_density} kg/m³")
    with secondary_cols[1]:
        strength_default = float(st.session_state.get("bulk_strength", preset_strength))
        strength_kwargs = {
            "min_value": 0.1,
            "max_value": 300.0,
            "step": 0.1,
            "key": "bulk_strength",
        }
        if "bulk_strength" not in st.session_state:
            strength_kwargs["value"] = float(strength_default)
        strength_mpa = st.slider("Bulk compressive strength (MPa)", **strength_kwargs)
>>>>>>> a042d64b
        st.caption("Adjust to emulate cohesive strength used in PAIR entry modeling.")

    st.markdown("**Where does it hit?** Pick a city or enter coordinates.")
    c1, c2, c3 = st.columns([2,1,1])
    with c1:
<<<<<<< HEAD
        preset = st.selectbox("City preset", list(CITY_PRESETS.keys()))
        report = ensure_report(st.session_state)
        # Determine provenance based on whether it's a real city or generic option
        if preset in CITY_RING_DENSITY:
            dropdown_prov = ProvenanceTag.CITY_PRESET_DENSITY
        else:
            dropdown_prov = ProvenanceTag.SYNTHETIC_POP_DENSITY
        record_dropdown_selection(
            report,
            "city_preset",
            preset,
            len(CITY_PRESETS),
            provenance=dropdown_prov,
            detail=f"Selected location: {preset}",
        )
=======
        preset = st.selectbox("City preset", list(CITY_PRESETS.keys()), key="city_preset")
>>>>>>> a042d64b
    if preset and CITY_PRESETS[preset][0] is not None:
        lat, lon = CITY_PRESETS[preset]
    else:
        with c2:
            lat = st.number_input("Latitude", value=29.7604, format="%.4f", key="impact_lat_manual")
        with c3:
            lon = st.number_input("Longitude", value=-95.3698, format="%.4f", key="impact_lon_manual")
    # Choose densities based on city selection
    report = ensure_report(st.session_state)
    if preset in CITY_RING_DENSITY:
        current_ring_densities = CITY_RING_DENSITY[preset]
        record_dataset_provenance(
            report,
            "population_density",
            ProvenanceTag.CITY_PRESET_DENSITY,
            status="ok",
            detail=f"Using city preset density for {preset}.",
        )
    else:
        current_ring_densities = DEFAULT_RING_DENSITY
        record_dataset_provenance(
            report,
            "population_density",
            ProvenanceTag.SYNTHETIC_POP_DENSITY,
            status="warning",
            detail="Using DEFAULT_RING_DENSITY synthetic fallback.",
        )

    # Check if we're in "live mode" (NeoWs data loaded successfully) and using synthetic data
    neo_meta = st.session_state.get("live_slider_defaults_meta", {})
    is_live_mode = neo_meta.get("provenance") == "live"
    if is_live_mode and preset not in CITY_RING_DENSITY:
        add_warning(
            report,
            "Using synthetic population density in live mode — consider switching to a city preset or integrating real population data.",
        )

    st.session_state["impact_lat_used"] = float(lat)
    st.session_state["impact_lon_used"] = float(lon)

    # Computations
    m = asteroid_mass_kg(diameter_m, density)
    E_j = kinetic_energy_joules(m, velocity)
    E_mt = tnt_megatons(E_j)
    breakup_alt_km = estimate_burst_altitude_km(velocity, strength_mpa, diameter_m, angle)
    burst_alt_km = max(0.0, breakup_alt_km - 6.0)
    ground_fraction = ground_energy_fraction(burst_alt_km)
    crater_m = final_crater_diameter_m(diameter_m, velocity, density, angle, burst_alt_km)
    crater_km = crater_m / 1000.0
    # The height term inside blast_overpressure_radius_km already accounts for attenuation.
    # Use actual ground-coupled energy; no artificial floor
    E_ground_mt = max(E_mt * ground_fraction, 0.0)

    r_mod = blast_overpressure_radius_km(E_ground_mt, burst_alt_km, overpressure_psi=4.0)
    r_severe = blast_overpressure_radius_km(E_ground_mt, burst_alt_km, overpressure_psi=12.0)
    r_light = blast_overpressure_radius_km(E_ground_mt, burst_alt_km, overpressure_psi=1.0)

    # If the blast rings collapse (e.g., high-altitude bursts) but a crater forms, seed rings from the crater footprint
    crater_radius_km = max(crater_km / 2.0, 0.0)
    # Only force nesting when the blast calculation is effectively zero
    if crater_radius_km > 0 and (E_ground_mt < 0.5 or r_mod < 0.1):
        r_severe = max(r_severe, crater_radius_km)
        r_mod = max(r_mod, r_severe * 1.6)
        r_light = max(r_light, r_mod * 1.4)

    exposure = estimate_population_impacts(r_severe, r_mod, r_light, ring_densities=current_ring_densities)
    Mw = seismic_moment_magnitude(E_j, ground_fraction=ground_fraction)

    st.markdown("### Results")
    cols = st.columns(4)
    cols[0].metric("Mass", f"{m:,.0f} kg")
    cols[1].metric("Kinetic energy", f"{E_mt:,.2f} Mt TNT")
    cols[2].metric("Breakup altitude", f"{breakup_alt_km:.1f} km")
    cols[3].metric("Ground-coupled energy", f"{E_mt * ground_fraction:.2f} Mt")

    crater_display = f"{crater_km:.2f} km" if crater_km > 0.0 else "Airburst"
    cols2 = st.columns(4)
    cols2[0].metric("Crater diameter (final)", crater_display)
    cols2[1].metric("Severe radius (12 psi)", f"{r_severe:.2f} km")
    cols2[2].metric("Moderate radius (4 psi)", f"{r_mod:.2f} km")
    cols2[3].metric("Light radius (1 psi)", f"{r_light:.2f} km")

    cols3 = st.columns(3)
    cols3[0].metric("Population exposed", f"{exposure.get('total', 0.0):,.0f}")
    cols3[1].metric("Estimated casualties", f"{exposure.get('casualties', 0.0):,.0f}")
    cols3[2].metric("Seismic Mw", f"{Mw:.1f}" if Mw is not None else "n/a")

    st.caption(
        "Population estimates rely on documented synthetic density rings and fall back to the crater footprint when blast rings vanish; replace with real datasets when available."
    )

    with st.expander("Synthetic exposure breakdown"):
        exposure_rows = []
        for ring, radius in [("severe", r_severe), ("moderate", r_mod), ("light", r_light)]:
            area = math.pi * max(radius, 0.0) ** 2
            pop = exposure.get(ring, 0.0)
            rate = SYNTHETIC_CASUALTY_RATE.get(ring, 0.0)
            exposure_rows.append(
                {
                    "ring": ring,
                    "radius_km": radius,
                    "area_km2": area,
                    "population": pop,
                    "casualty_rate": rate,
                    "expected_casualties": pop * rate,
                }
            )
        st.dataframe(pd.DataFrame(exposure_rows))

    with st.expander("PAIR-inspired probabilistic scenarios"):
        st.write(
            "Sample uncertain properties (diameter, density, angle, strength) using the PAIR Monte Carlo approach to explore outcome distributions."
        )
<<<<<<< HEAD
        samples_spec, samples_kwargs = prepare_slider_args("pair_samples")
        samples = st.slider(samples_spec.label, **samples_kwargs)
=======
        samples = st.slider("Number of Monte Carlo samples", 100, 1000, 300, step=50, key="monte_carlo_samples")
>>>>>>> a042d64b
        if st.button("Run simulation", key="run_pair_button"):
            sim_df = run_pair_simulation(samples, diameter_m, density, velocity, angle, strength_mpa)
            if sim_df.empty:
                st.warning("Simulation returned no scenarios.")
            else:
                quantiles = sim_df[[
                    "energy_mt",
                    "burst_alt_km",
                    "ground_fraction",
                    "crater_km",
                    "r4_km",
                    "population",
                    "casualties",
                ]].quantile([0.5, 0.9]).T
                quantiles.columns = ["p50", "p90"]
                st.subheader("Key outcome quantiles")
                st.dataframe(quantiles)

                crater_probability = float((sim_df["crater_km"] > 0).mean())
                st.metric("Probability of crater formation", f"{crater_probability*100:.1f}%")

                st.caption(
                    "PAIR = Probabilistic Asteroid Impact Risk (Mathias et al., 2017). Replace assumed distributions with mission-specific priors as data become available."
                )

    # Map visualization with concentric circles
    st.markdown("### Map")
    view_state = pdk.ViewState(latitude=lat, longitude=lon, zoom=6, bearing=0, pitch=30)

    def circle_layer(radius_km, color, opacity=100):
        return pdk.Layer(
            "ScatterplotLayer",
            data=pd.DataFrame({"lat": [lat], "lon": [lon]}),
            get_position="[lon, lat]",
            get_radius=radius_km * 1000,
            radius_min_pixels=1,
            radius_max_pixels=10000,
            get_fill_color=color,
            pickable=False,
            stroked=False,
            filled=True,
        )

    rings = [
        circle_layer(r_light, [255, 165, 0, 60]),
        circle_layer(r_mod, [255, 0, 0, 80]),
        circle_layer(r_severe, [139, 0, 0, 120]),
        pdk.Layer(
            "ScatterplotLayer",
            data=pd.DataFrame({"lat": [lat], "lon": [lon]}),
            get_position="[lon, lat]",
            get_radius=5000,
            get_fill_color=[0, 0, 0, 180],
            get_line_color=[255, 255, 255, 220],
            line_width_min_pixels=1,
        ),
    ]

    # Basemap handling: use Mapbox style if token exists, else add an open TileLayer basemap
    if MAPBOX_TOKEN:
        deck = pdk.Deck(map_style="mapbox://styles/mapbox/dark-v11", initial_view_state=view_state, layers=rings)
    else:
        basemap = pdk.Layer(
            "TileLayer",
            data="https://tile.openstreetmap.org/{z}/{x}/{y}.png",
            min_zoom=0, max_zoom=19, tile_size=256,
        )
        deck = pdk.Deck(initial_view_state=view_state, layers=[basemap, *rings], map_style=None)

    st.pydeck_chart(deck)

    # --- NEO selector with SBDB integration ---
    with st.expander("Use today's NASA NEOs as inputs"):
        df = neo_df.copy()
        if df.empty:
            st.info("Could not fetch NEOs right now (API rate limit or offline). You can still use the simulator.")
        else:
            # Short, readable view - include SBDB data if available
            view_cols = ["name", "diameter_avg_m", "velocity_km_s", "miss_distance_km", "miss_distance_moon_x", "hazardous"]
            # Add SBDB columns if they exist in the dataframe
            if "sbdb_density_kg_m3" in df.columns:
                view_cols.append("sbdb_density_kg_m3")
            if "sbdb_spectral_class" in df.columns:
                view_cols.append("sbdb_spectral_class")

            display_df = df[view_cols].rename(columns={
                "diameter_avg_m": "diameter (m)",
                "velocity_km_s": "velocity (km/s)",
                "miss_distance_km": "miss distance (km)",
                "miss_distance_moon_x": "miss (× Moon)",
                "sbdb_density_kg_m3": "density (kg/m³)",
                "sbdb_spectral_class": "spectral class"
            })
            st.dataframe(display_df)

            def on_neo_select():
                """Callback to update sliders when NEO is selected from dropdown."""
                choice = st.session_state.get("neo_picker")
                if not choice:
                    return

                row = df.loc[df["name"] == choice].iloc[0]
                report = ensure_report(st.session_state)

                diameter_value = row["diameter_avg_m"]
                if diameter_value is None or pd.isna(diameter_value):
                    diameter_value = st.session_state.get("diameter_m", get_slider_spec("diameter_m").min_value)
                diameter_value = int(np.clip(diameter_value, get_slider_spec("diameter_m").min_value, get_slider_spec("diameter_m").max_value))

                velocity_value = row["velocity_km_s"]
                if velocity_value is None or pd.isna(velocity_value):
                    velocity_value = st.session_state.get("velocity_km_s", get_slider_spec("velocity_km_s").min_value)
                velocity_spec = get_slider_spec("velocity_km_s")
                velocity_value = float(np.clip(velocity_value, velocity_spec.min_value, velocity_spec.max_value))

                # Check for SBDB data
                density_value = row.get("sbdb_density_kg_m3")
                if density_value and not pd.isna(density_value):
                    density_spec = get_slider_spec("bulk_density")
                    density_value = float(np.clip(density_value, density_spec.min_value, density_spec.max_value))

                    # Record SBDB provenance
                    record_dataset_provenance(
                        report,
                        "sbdb_density",
                        ProvenanceTag.SBDB,
                        status="ok",
                        detail=f"Using SBDB density for {choice}: {density_value:,.0f} kg/m³",
                    )

                    st.session_state["widget_overrides"] = {
                        "diameter_m": diameter_value,
                        "velocity_km_s": velocity_value,
                        "angle_deg": 45,
                        f"density_{material}": density_value,
                    }
                else:
                    st.session_state["widget_overrides"] = {
                        "diameter_m": diameter_value,
                        "velocity_km_s": velocity_value,
                        "angle_deg": 45,
                    }

            # Pick one and auto-update sliders
            choice = st.selectbox(
                "Pick an asteroid to simulate (what-if it hit):",
                options=df["name"].tolist(),
<<<<<<< HEAD
                key="neo_picker",
                on_change=on_neo_select
=======
                key="neo_pick",
>>>>>>> a042d64b
            )

            if choice:
                row = df.loc[df["name"] == choice].iloc[0]
                st.caption(
                    f"Selected **{row['name']}** — avg diameter ≈ {row['diameter_avg_m']:.1f} m, "
                    f"speed ≈ {row['velocity_km_s']:.2f} km/s, "
                    f"miss distance ≈ {row['miss_distance_km']:.0f} km (~{row['miss_distance_moon_x']:.1f}× Moon)."
                )

                # Show SBDB data if available
                if row.get("sbdb_density_kg_m3") and not pd.isna(row["sbdb_density_kg_m3"]):
                    st.success(f"SBDB density: {row['sbdb_density_kg_m3']:,.0f} kg/m³")
                if row.get("sbdb_spectral_class"):
                    st.info(f"Spectral class: {row['sbdb_spectral_class']}")

<<<<<<< HEAD
                # Energy preview
=======
                    sbdb_density = None
                    sbdb_strength = None
                    sbdb_material = st.session_state.get("material_preset", "Stony (ordinary chondrite)")
                    sbdb_provenance = None
                    sbdb_taxonomy = None
                    sbdb_fullname = None
                    designation = row.get("designation") or row.get("name")
                    if designation:
                        try:
                            sbdb_payload = cached_sbdb_payload(designation)
                            phys = extract_sbdb_phys(sbdb_payload)
                            sbdb_taxonomy = phys.get("spectral_class")
                            sbdb_material = material_from_taxonomy(sbdb_taxonomy)
                            sbdb_density, sbdb_strength, sbdb_provenance = resolve_density_strength(
                                phys.get("density_kg_m3"),
                                sbdb_taxonomy,
                            )
                            sbdb_fullname = (
                                sbdb_payload.get("object", {}).get("fullname")
                                or designation
                            )
                        except SBDBError as exc:
                            st.warning(f"SBDB lookup failed: {exc}")

                    if sbdb_density is None:
                        sbdb_density = st.session_state.get("bulk_density")
                    if sbdb_strength is None:
                        sbdb_strength = st.session_state.get("bulk_strength")

                    override_values = {
                        "diameter_m": diameter_value,
                        "velocity_km_s": velocity_value,
                        # Reset to a representative entry angle for clarity when swapping asteroids
                        "angle_deg": 45,
                        "bulk_density": float(sbdb_density) if sbdb_density is not None else st.session_state.get("bulk_density", float(MATERIAL_PRESETS[sbdb_material]["density"])),
                        "bulk_strength": float(sbdb_strength) if sbdb_strength is not None else st.session_state.get("bulk_strength", float(MATERIAL_PRESETS[sbdb_material]["strength_mpa"])),
                        "material_preset": sbdb_material,
                    }
                    st.session_state["widget_overrides"] = override_values
                    st.session_state["defaults_metadata"] = {
                        "neo_name": row.get("name"),
                        "neo_designation": row.get("designation"),
                        "sbdb_fullname": sbdb_fullname or row.get("name"),
                        "material": sbdb_material,
                        "density": override_values["bulk_density"],
                        "strength_mpa": override_values["bulk_strength"],
                        "provenance": sbdb_provenance or "SBDB/NeoWs selection",
                        "taxonomy": sbdb_taxonomy,
                    }
                    st.rerun()
            with colB:
                # A quick educational “scale” card
>>>>>>> a042d64b
                mass = asteroid_mass_kg(row["diameter_avg_m"], density)
                E_mt_preview = tnt_megatons(kinetic_energy_joules(mass, row["velocity_km_s"]))
                st.metric("What-if energy (preview)", f"{E_mt_preview:,.2f} Mt TNT")
                st.caption("Preview assumes current density/material selection.")


with defend_tab:
    st.subheader("Try a deflection strategy ✨")
    st.write("Toy model: apply a small velocity change (Δv) some days before arrival and see how the nominal impact point shifts.")

    c1, c2, c3 = st.columns(3)
    with c1:
<<<<<<< HEAD
        delta_spec, delta_kwargs = prepare_slider_args("delta_v_mm_s")
        delta_v_mm_s = st.slider(delta_spec.label, **delta_kwargs)
    with c2:
        lead_spec, lead_kwargs = prepare_slider_args("lead_days")
        lead_days = st.slider(lead_spec.label, **lead_kwargs)
    with c3:
        bearing_spec, bearing_kwargs = prepare_slider_args("inbound_bearing")
        inbound_bearing = st.slider(bearing_spec.label, **bearing_kwargs)
=======
        delta_v_mm_s = st.slider("Δv (mm/s)", 0.0, 5.0, 0.5, step=0.1, key="deflect_delta_v")
    with c2:
        lead_days = st.slider("Lead time (days)", 0, 3650, 365, step=30, key="deflect_lead_days")
    with c3:
        inbound_bearing = st.slider("Inbound bearing (°)", 0, 359, 90, key="deflect_bearing")
>>>>>>> a042d64b

    # Baseline from Explore tab (share state)
    base_lat, base_lon = lat, lon
    new_lat, new_lon, shift_km = apply_deflection(base_lat, base_lon, delta_v_mm_s, lead_days, inbound_bearing)

    cols = st.columns(3)
    cols[0].metric("Shift on ground (km)", f"{shift_km:.1f}")
    cols[1].metric("Old impact", f"{base_lat:.3f}, {base_lon:.3f}")
    cols[2].metric("New impact", f"{new_lat:.3f}, {new_lon:.3f}")

    view_state = pdk.ViewState(latitude=base_lat, longitude=base_lon, zoom=5, bearing=0, pitch=30)

    path_df = pd.DataFrame({
        "lat": [base_lat, new_lat],
        "lon": [base_lon, new_lon],
    })

    overlays = [
        pdk.Layer(
            "LineLayer",
            data=pd.DataFrame({"source_lon": [base_lon], "source_lat": [base_lat], "target_lon": [new_lon], "target_lat": [new_lat]}),
            get_source_position="[source_lon, source_lat]",
            get_target_position="[target_lon, target_lat]",
            get_width=3,
            get_color=[0, 200, 255, 200],
        ),
        pdk.Layer(
            "ScatterplotLayer",
            data=pd.DataFrame({"lat": [base_lat], "lon": [base_lon]}),
            get_position="[lon, lat]",
            get_radius=7000,
            get_fill_color=[255, 0, 0, 200],
        ),
        pdk.Layer(
            "ScatterplotLayer",
            data=pd.DataFrame({"lat": [new_lat], "lon": [new_lon]}),
            get_position="[lon, lat]",
            get_radius=7000,
            get_fill_color=[0, 255, 0, 200],
        ),
    ]

    if MAPBOX_TOKEN:
        deck = pdk.Deck(map_style="mapbox://styles/mapbox/dark-v11", initial_view_state=view_state, layers=overlays)
    else:
        basemap = pdk.Layer(
            "TileLayer",
            data="https://tile.openstreetmap.org/{z}/{x}/{y}.png",
            min_zoom=0, max_zoom=19, tile_size=256,
        )
        deck = pdk.Deck(initial_view_state=view_state, layers=[basemap, *overlays], map_style=None)

    st.pydeck_chart(deck)

    st.caption(
        "Deflection visualization preserves the same damage model; connect to spatial datasets to recalculate exposure for the shifted impact point."
    )

with learn_tab:
    st.subheader("Glossary & Teaching Aids")
    st.markdown(
        """
        **Asteroid** — A rocky object orbiting the Sun. Some get close to Earth and are called **NEOs** (Near-Earth Objects).

        **Diameter** — How wide the asteroid is. Bigger usually means more energy on impact.

        **Velocity** — How fast it's moving. Energy grows with the **square** of speed!

        **Kinetic energy** — Energy of motion. We convert it to **megatons of TNT** to help compare sizes.

        **Crater** — A bowl-shaped hole. Our estimate is simplified for learning.

        **Deflection (Δv)** — A tiny push far in advance can move an asteroid enough to miss Earth.

        **Why simplified?** — Real scientists use more complex models (airbursts, fragmentation, terrain, oceans).
        Our goal is to **learn the ideas** first—then you can add advanced physics.
        """
    )

    st.markdown("### Where to extend (hackathon tasks)")
    st.markdown("- **USGS overlays:** add coastal elevation/tsunami hazard layers via tiled map sources.")
    st.markdown("- **Population exposure:** add a layer with night lights or population to illustrate risk.")
    st.markdown("- **Better crater/blast models:** swap in published scaling relations and atmosphere effects.")
    st.markdown("- **Orbit view:** a 3D Three.js canvas for the Sun–Earth–asteroid geometry (or use Plotly 3D).")

render_sidebar_telemetry(st.session_state.get("live_slider_defaults_meta", {}))
st.sidebar.markdown("---")
st.sidebar.title("About this MVP")
if defaults_meta:
    default_name = (
        defaults_meta.get("sbdb_fullname")
        or defaults_meta.get("neo_name")
        or DEFAULT_SBDB_ID
    )
    provenance = defaults_meta.get("provenance", "NeoWs/SBDB")
    taxonomy = defaults_meta.get("taxonomy")
    density_val = defaults_meta.get("density")
    st.sidebar.markdown(
        "**Default object:** {name}<br>"
        "Source: {src}<br>"
        "Spectral class: {tax}<br>"
        "Density: {dens:,.0f} kg/m³".format(
            name=default_name,
            src=provenance,
            tax=taxonomy or "n/a",
            dens=density_val or 0.0,
        ),
        unsafe_allow_html=True,
    )
st.sidebar.info(
    "This is an educational demo. Numbers are approximate. For real decisions, consult official models and data."
)

<<<<<<< HEAD
# Only emit via environment variable when running in Streamlit mode
emit_headless_telemetry()


def main() -> int:
    """CLI entry point for headless telemetry mode."""
    parser = argparse.ArgumentParser(
        description="Meteor Madness - Asteroid Impact Simulator",
        formatter_class=argparse.RawDescriptionHelpFormatter,
    )
    parser.add_argument(
        "--headless-report",
        action="store_true",
        help="Print telemetry report and exit (non-zero exit code if errors found)",
    )

    args = parser.parse_args()

    if args.headless_report:
        # Force headless telemetry emission and exit with appropriate code
        # Note: This requires running the Streamlit app once to populate session state
        # For true headless mode, we'd need to initialize the app without the UI
        print("Headless telemetry report:")
        print("Note: Run streamlit normally with METEOR_MADNESS_HEADLESS_TELEMETRY=1 to capture full state.")
        return 0

    # No CLI flags provided - show usage
    parser.print_help()
    return 0


if __name__ == "__main__":
    sys.exit(main())
=======
control_state_snapshot = gather_ui_control_state()
print_startup_data_trace(defaults_meta or {}, control_state_snapshot)
>>>>>>> a042d64b
<|MERGE_RESOLUTION|>--- conflicted
+++ resolved
@@ -18,7 +18,6 @@
 import os
 import sys
 from datetime import date
-<<<<<<< HEAD
 from pathlib import Path
 from typing import Dict, List, Optional, Tuple, Union
 
@@ -51,28 +50,6 @@
     record_dropdown_selection,
     update_slider_provenance,
     update_slider_validation,
-=======
-from typing import Any, Dict, Optional, Tuple
-
-import numpy as np
-import pandas as pd
-import streamlit as st
-import pydeck as pdk
-
-from src.api.nasa_neo import NeoWsClient, NeoWsError
-from src.data.defaults import (
-    DEFAULT_NEO_ID,
-    DEFAULT_SBDB_ID,
-    MATERIAL_PRESETS,
-    SBDBError,
-    _safe_float,
-    extract_sbdb_phys,
-    fetch_sbdb_payload,
-    get_reference_defaults,
-    material_from_taxonomy,
-    resolve_density_strength,
-    fetch_neows_object,
->>>>>>> a042d64b
 )
 
 # Try to use Mapbox if token is present; otherwise fall back to an open TileLayer (OSM)
@@ -653,7 +630,6 @@
 # NASA NEO API helper (optional)
 # ----------------------------
 
-<<<<<<< HEAD
 
 def _resolve_nasa_api_key() -> str:
     env_key = os.getenv("NASA_API_KEY")
@@ -1127,16 +1103,6 @@
         return 1 if errors else 0
 
     return 0
-=======
-@st.cache_data(show_spinner=False)
-def fetch_today_neos() -> pd.DataFrame:
-    today = date.today().isoformat()
-    try:
-        with NeoWsClient() as client:
-            feed = client.get_feed(today, end_date=today, detailed=False)
-    except NeoWsError:
-        return pd.DataFrame([])
->>>>>>> a042d64b
 
     neos = []
     objects = (feed.get("near_earth_objects") or {}).get(today, [])
@@ -1192,7 +1158,6 @@
 
 with exp_tab:
     st.subheader("Choose impact parameters")
-<<<<<<< HEAD
     live_defaults_meta = st.session_state.get("live_slider_defaults_meta", {})
     if live_defaults_meta.get("source"):
         st.info(f"Slider defaults seeded from NASA NeoWs object: {live_defaults_meta['source']}")
@@ -1201,82 +1166,6 @@
     for note in live_defaults_meta.get("notes", []):
         st.caption(note)
 
-=======
-    if defaults_meta:
-        sbdb_name = defaults_meta.get("sbdb_fullname") or DEFAULT_SBDB_ID
-        st.caption(
-            f"Defaults loaded from NASA NeoWs + JPL SBDB for **{sbdb_name}**"
-            f" (source: {defaults_meta.get('provenance', 'NeoWs/SBDB')})."
-        )
-        field_sources = defaults_meta.get("field_sources") or {}
-
-        def _format_metric(value: Optional[float], digits: int = 3) -> str:
-            if value is None:
-                return "—"
-            if isinstance(value, float):
-                return f"{value:,.{digits}g}"
-            return str(value)
-
-        metric_specs = [
-            ("Abs magnitude (H)", "absolute_magnitude_h", 3),
-            ("Geom. albedo", "albedo", 3),
-            ("Rotation period (hr)", "rotation_period_hr", 3),
-            ("Miss distance (km)", "miss_distance_km", 4),
-            ("Spectral class", "taxonomy", 3),
-        ]
-        metric_cols = st.columns(len(metric_specs))
-        for col, (label, key, digits) in zip(metric_cols, metric_specs):
-            display_value = defaults_meta.get(key)
-            if key == "taxonomy":
-                col.metric(label, display_value or "—")
-            else:
-                col.metric(label, _format_metric(display_value, digits))
-
-        with st.expander("White paper inputs from NASA/SBDB", expanded=False):
-            table_specs = [
-                ("Absolute magnitude (H)", "absolute_magnitude_h", "mag"),
-                ("Diameter max (m)", "diameter_m", "m"),
-                ("Geometric albedo", "albedo", ""),
-                ("Bulk density (kg/m^3)", "density", "kg/m³"),
-                ("Rotation period (hr)", "rotation_period_hr", "hr"),
-                ("Spectral class", "taxonomy", ""),
-                ("Relative velocity (km/s)", "velocity_km_s", "km/s"),
-                ("Miss distance (km)", "miss_distance_km", "km"),
-                ("Semi-major axis a (AU)", "semi_major_axis_au", "AU"),
-                ("Eccentricity e", "eccentricity", ""),
-                ("Inclination i (deg)", "inclination_deg", "°"),
-                ("Argument of periapsis ω (deg)", "argument_of_periapsis_deg", "°"),
-                ("Longitude ascending node Ω (deg)", "ascending_node_longitude_deg", "°"),
-            ]
-
-            def _format_table_value(raw_value: Any) -> str:
-                if raw_value is None or raw_value == "":
-                    return "—"
-                if isinstance(raw_value, int):
-                    return f"{raw_value:,}"
-                if isinstance(raw_value, float):
-                    formatted = f"{raw_value:,.6g}"
-                    if formatted.startswith("."):
-                        formatted = "0" + formatted
-                    elif formatted.startswith("-."):
-                        formatted = formatted.replace("-.", "-0.", 1)
-                    return formatted
-                return str(raw_value)
-
-            rows = []
-            for label, key, unit in table_specs:
-                raw_value = defaults_meta.get(key)
-                rows.append(
-                    {
-                        "Parameter": label,
-                        "Value": _format_table_value(raw_value),
-                        "Units": unit,
-                        "Source": field_sources.get(key, defaults_meta.get("provenance", "—")),
-                    }
-                )
-
-            st.dataframe(pd.DataFrame(rows), width="stretch")
->>>>>>> a042d64b
     primary_cols = st.columns(4)
     with primary_cols[0]:
         diameter_spec, diameter_kwargs = prepare_slider_args("diameter_m")
@@ -1288,7 +1177,6 @@
         angle_spec, angle_kwargs = prepare_slider_args("angle_deg")
         angle = st.slider(angle_spec.label, **angle_kwargs)
     with primary_cols[3]:
-<<<<<<< HEAD
         material = st.selectbox("Material preset", list(MATERIAL_PRESETS.keys()), index=1)
         report = ensure_report(st.session_state)
         record_dropdown_selection(
@@ -1298,19 +1186,6 @@
             len(MATERIAL_PRESETS),
             provenance=ProvenanceTag.MATERIAL_PRESET,
             detail=f"Selected material: {material}",
-=======
-        material_options = list(MATERIAL_PRESETS.keys())
-        default_material = st.session_state.get("material_preset", defaults_meta.get("material", material_options[1]))
-        try:
-            material_index = material_options.index(default_material)
-        except ValueError:
-            material_index = 1
-        material = st.selectbox(
-            "Material preset",
-            material_options,
-            index=material_index,
-            key="material_preset",
->>>>>>> a042d64b
         )
 
     preset_density = MATERIAL_PRESETS[material]["density"]
@@ -1318,7 +1193,6 @@
 
     secondary_cols = st.columns(2)
     with secondary_cols[0]:
-<<<<<<< HEAD
         density_fallback = max(
             float(preset_density),
             float(get_slider_spec("bulk_density").min_value),
@@ -1344,40 +1218,11 @@
             fallback_label="material_preset",
         )
         strength_mpa = st.slider(strength_spec.label, **strength_kwargs)
-=======
-        density_default = float(st.session_state.get("bulk_density", preset_density))
-        density_kwargs = {
-            "min_value": 300,
-            "max_value": 9000,
-            "step": 50,
-            "key": "bulk_density",
-        }
-        if "bulk_density" not in st.session_state:
-            density_kwargs["value"] = int(round(density_default))
-        density = st.slider("Bulk density (kg/m³)", **density_kwargs)
-        provenance = defaults_meta.get("provenance")
-        if provenance:
-            st.caption(f"Default from {provenance}: {density_default:,.0f} kg/m³")
-        else:
-            st.caption(f"Preset density for {material}: {preset_density} kg/m³")
-    with secondary_cols[1]:
-        strength_default = float(st.session_state.get("bulk_strength", preset_strength))
-        strength_kwargs = {
-            "min_value": 0.1,
-            "max_value": 300.0,
-            "step": 0.1,
-            "key": "bulk_strength",
-        }
-        if "bulk_strength" not in st.session_state:
-            strength_kwargs["value"] = float(strength_default)
-        strength_mpa = st.slider("Bulk compressive strength (MPa)", **strength_kwargs)
->>>>>>> a042d64b
         st.caption("Adjust to emulate cohesive strength used in PAIR entry modeling.")
 
     st.markdown("**Where does it hit?** Pick a city or enter coordinates.")
     c1, c2, c3 = st.columns([2,1,1])
     with c1:
-<<<<<<< HEAD
         preset = st.selectbox("City preset", list(CITY_PRESETS.keys()))
         report = ensure_report(st.session_state)
         # Determine provenance based on whether it's a real city or generic option
@@ -1393,9 +1238,6 @@
             provenance=dropdown_prov,
             detail=f"Selected location: {preset}",
         )
-=======
-        preset = st.selectbox("City preset", list(CITY_PRESETS.keys()), key="city_preset")
->>>>>>> a042d64b
     if preset and CITY_PRESETS[preset][0] is not None:
         lat, lon = CITY_PRESETS[preset]
     else:
@@ -1509,12 +1351,8 @@
         st.write(
             "Sample uncertain properties (diameter, density, angle, strength) using the PAIR Monte Carlo approach to explore outcome distributions."
         )
-<<<<<<< HEAD
         samples_spec, samples_kwargs = prepare_slider_args("pair_samples")
         samples = st.slider(samples_spec.label, **samples_kwargs)
-=======
-        samples = st.slider("Number of Monte Carlo samples", 100, 1000, 300, step=50, key="monte_carlo_samples")
->>>>>>> a042d64b
         if st.button("Run simulation", key="run_pair_button"):
             sim_df = run_pair_simulation(samples, diameter_m, density, velocity, angle, strength_mpa)
             if sim_df.empty:
@@ -1662,12 +1500,8 @@
             choice = st.selectbox(
                 "Pick an asteroid to simulate (what-if it hit):",
                 options=df["name"].tolist(),
-<<<<<<< HEAD
                 key="neo_picker",
                 on_change=on_neo_select
-=======
-                key="neo_pick",
->>>>>>> a042d64b
             )
 
             if choice:
@@ -1684,62 +1518,7 @@
                 if row.get("sbdb_spectral_class"):
                     st.info(f"Spectral class: {row['sbdb_spectral_class']}")
 
-<<<<<<< HEAD
                 # Energy preview
-=======
-                    sbdb_density = None
-                    sbdb_strength = None
-                    sbdb_material = st.session_state.get("material_preset", "Stony (ordinary chondrite)")
-                    sbdb_provenance = None
-                    sbdb_taxonomy = None
-                    sbdb_fullname = None
-                    designation = row.get("designation") or row.get("name")
-                    if designation:
-                        try:
-                            sbdb_payload = cached_sbdb_payload(designation)
-                            phys = extract_sbdb_phys(sbdb_payload)
-                            sbdb_taxonomy = phys.get("spectral_class")
-                            sbdb_material = material_from_taxonomy(sbdb_taxonomy)
-                            sbdb_density, sbdb_strength, sbdb_provenance = resolve_density_strength(
-                                phys.get("density_kg_m3"),
-                                sbdb_taxonomy,
-                            )
-                            sbdb_fullname = (
-                                sbdb_payload.get("object", {}).get("fullname")
-                                or designation
-                            )
-                        except SBDBError as exc:
-                            st.warning(f"SBDB lookup failed: {exc}")
-
-                    if sbdb_density is None:
-                        sbdb_density = st.session_state.get("bulk_density")
-                    if sbdb_strength is None:
-                        sbdb_strength = st.session_state.get("bulk_strength")
-
-                    override_values = {
-                        "diameter_m": diameter_value,
-                        "velocity_km_s": velocity_value,
-                        # Reset to a representative entry angle for clarity when swapping asteroids
-                        "angle_deg": 45,
-                        "bulk_density": float(sbdb_density) if sbdb_density is not None else st.session_state.get("bulk_density", float(MATERIAL_PRESETS[sbdb_material]["density"])),
-                        "bulk_strength": float(sbdb_strength) if sbdb_strength is not None else st.session_state.get("bulk_strength", float(MATERIAL_PRESETS[sbdb_material]["strength_mpa"])),
-                        "material_preset": sbdb_material,
-                    }
-                    st.session_state["widget_overrides"] = override_values
-                    st.session_state["defaults_metadata"] = {
-                        "neo_name": row.get("name"),
-                        "neo_designation": row.get("designation"),
-                        "sbdb_fullname": sbdb_fullname or row.get("name"),
-                        "material": sbdb_material,
-                        "density": override_values["bulk_density"],
-                        "strength_mpa": override_values["bulk_strength"],
-                        "provenance": sbdb_provenance or "SBDB/NeoWs selection",
-                        "taxonomy": sbdb_taxonomy,
-                    }
-                    st.rerun()
-            with colB:
-                # A quick educational “scale” card
->>>>>>> a042d64b
                 mass = asteroid_mass_kg(row["diameter_avg_m"], density)
                 E_mt_preview = tnt_megatons(kinetic_energy_joules(mass, row["velocity_km_s"]))
                 st.metric("What-if energy (preview)", f"{E_mt_preview:,.2f} Mt TNT")
@@ -1752,7 +1531,6 @@
 
     c1, c2, c3 = st.columns(3)
     with c1:
-<<<<<<< HEAD
         delta_spec, delta_kwargs = prepare_slider_args("delta_v_mm_s")
         delta_v_mm_s = st.slider(delta_spec.label, **delta_kwargs)
     with c2:
@@ -1761,13 +1539,6 @@
     with c3:
         bearing_spec, bearing_kwargs = prepare_slider_args("inbound_bearing")
         inbound_bearing = st.slider(bearing_spec.label, **bearing_kwargs)
-=======
-        delta_v_mm_s = st.slider("Δv (mm/s)", 0.0, 5.0, 0.5, step=0.1, key="deflect_delta_v")
-    with c2:
-        lead_days = st.slider("Lead time (days)", 0, 3650, 365, step=30, key="deflect_lead_days")
-    with c3:
-        inbound_bearing = st.slider("Inbound bearing (°)", 0, 359, 90, key="deflect_bearing")
->>>>>>> a042d64b
 
     # Baseline from Explore tab (share state)
     base_lat, base_lon = lat, lon
@@ -1881,7 +1652,6 @@
     "This is an educational demo. Numbers are approximate. For real decisions, consult official models and data."
 )
 
-<<<<<<< HEAD
 # Only emit via environment variable when running in Streamlit mode
 emit_headless_telemetry()
 
@@ -1914,8 +1684,4 @@
 
 
 if __name__ == "__main__":
-    sys.exit(main())
-=======
-control_state_snapshot = gather_ui_control_state()
-print_startup_data_trace(defaults_meta or {}, control_state_snapshot)
->>>>>>> a042d64b
+    sys.exit(main())