--- conflicted
+++ resolved
@@ -653,41 +653,7 @@
         set_lang("en")
         st.session_state["lang"] = "en"
 
-<<<<<<< HEAD
 st.title("🛰️ Impactor-2025: Learn & Simulate")
-=======
-with st.sidebar:
-    try:
-        langs = AVAILABLE_LANGS or ["en"]
-    except Exception:
-        langs = ["en"]
-    # display local (native) names for languages while storing language codes internally
-    # mapping: display name -> code
-    lang_display_map = {
-        "English": "en",
-        "繁體中文": "zh-Hant",
-        "Español": "es",
-        "Français": "fr",
-    }
-    # build selectbox options based on available langs, showing native names only
-    display_options = [k for k, v in lang_display_map.items() if v in langs]
-    # compute current selection display label
-    current_display = next((k for k, v in lang_display_map.items() if v == st.session_state["lang"]), "English")
-    chosen_display = st.selectbox(t("sidebar.language_label"), display_options, index=display_options.index(current_display) if current_display in display_options else 0)
-    chosen = lang_display_map.get(chosen_display, "en")
-    if chosen != st.session_state["lang"]:
-        set_lang(chosen)
-        st.session_state["lang"] = chosen
-        # reflect in URL so links share language
-        st.experimental_set_query_params(lang=chosen)
-
-st.title(t("app.title"))
-st.caption(t("app.caption"))
-
-ensure_session_defaults()
-defaults_meta = st.session_state.get("defaults_metadata", {})
-
->>>>>>> 87616669
 # If an interaction queued widget overrides (e.g., from the NASA NEO picker),
 # apply them before any widgets with those keys are instantiated.
 if "widget_overrides" in st.session_state:
@@ -780,7 +746,6 @@
     primary_cols = st.columns(4)
     with primary_cols[0]:
         diameter_default = int(st.session_state.get("diameter_m", 150))
-<<<<<<< HEAD
         diameter_m = st.slider(
             "Asteroid diameter (m)",
             min_value=10,
@@ -809,39 +774,6 @@
             step=1,
             key="angle_deg",
         )
-=======
-        diameter_kwargs = {
-            "min_value": 10,
-            "max_value": 2000,
-            "step": 10,
-            "key": "diameter_m",
-        }
-        if "diameter_m" not in st.session_state:
-            diameter_kwargs["value"] = diameter_default
-        diameter_m = st.slider(t("labels.diameter"), **diameter_kwargs)
-    with primary_cols[1]:
-        velocity_default = float(st.session_state.get("velocity_km_s", 18.0))
-        velocity_kwargs = {
-            "min_value": 5.0,
-            "max_value": 70.0,
-            "step": 0.5,
-            "key": "velocity_km_s",
-        }
-        if "velocity_km_s" not in st.session_state:
-            velocity_kwargs["value"] = velocity_default
-        velocity = st.slider(t("labels.velocity"), **velocity_kwargs)
-    with primary_cols[2]:
-        angle_default = int(st.session_state.get("angle_deg", 45))
-        angle_kwargs = {
-            "min_value": 10,
-            "max_value": 90,
-            "step": 1,
-            "key": "angle_deg",
-        }
-        if "angle_deg" not in st.session_state:
-            angle_kwargs["value"] = angle_default
-        angle = st.slider(t("labels.angle"), **angle_kwargs)
->>>>>>> 87616669
     with primary_cols[3]:
         material_options = list(MATERIAL_PRESETS.keys())
         default_material = st.session_state.get("material_preset", defaults_meta.get("material", material_options[1]))
@@ -861,7 +793,6 @@
 
     secondary_cols = st.columns(2)
     with secondary_cols[0]:
-<<<<<<< HEAD
         density_fallback = max(
             float(preset_density),
             float(get_slider_spec("bulk_density").min_value),
@@ -879,35 +810,6 @@
             fallback_value=float(preset_strength),
             fallback_label="material_preset",
         )
-=======
-        density_default = float(st.session_state.get("bulk_density", preset_density))
-        density_kwargs = {
-            "min_value": 300,
-            "max_value": 9000,
-            "step": 50,
-            "key": "bulk_density",
-        }
-        if "bulk_density" not in st.session_state:
-            density_kwargs["value"] = int(round(density_default))
-        density = st.slider(t("labels.density"), **density_kwargs)
-        provenance = defaults_meta.get("provenance")
-        if provenance:
-            st.caption(t("app.default_from_provenance", prov=provenance, dens=f"{density_default:,.0f}"))
-        else:
-            st.caption(t("app.preset_density_for", material=material, dens=f"{preset_density}"))
-    with secondary_cols[1]:
-        strength_default = float(st.session_state.get("bulk_strength", preset_strength))
-        strength_kwargs = {
-            "min_value": 0.1,
-            "max_value": 300.0,
-            "step": 0.1,
-            "key": "bulk_strength",
-        }
-        if "bulk_strength" not in st.session_state:
-            strength_kwargs["value"] = float(strength_default)
-        strength_mpa = st.slider(t("labels.strength"), **strength_kwargs)
-    st.caption(t("app.adjust_strength_caption"))
->>>>>>> 87616669
 
     st.markdown("**" + t("app.where_hit") + "**")
     c1, c2, c3 = st.columns([2,1,1])
@@ -972,7 +874,6 @@
     cols2[3].metric(t("metrics.light_radius"), f"{r_light:.2f} km")
 
     cols3 = st.columns(3)
-<<<<<<< HEAD
     # PAIR uses 4-psi damage radius as the primary metric (white paper Section 2.3, line 236)
     # 4-psi is a full circle, not a ring, so we need to calculate the total area within r_mod
     pair_damage_area_km2 = math.pi * max(r_mod, 0.0) ** 2
@@ -1000,15 +901,6 @@
 
         # Show all three rings for reference/visualization
         st.markdown("**Blast overpressure rings:**")
-=======
-    cols3[0].metric(t("metrics.population_exposed"), f"{exposure.get('total', 0.0):,.0f}")
-    cols3[1].metric(t("metrics.estimated_casualties"), f"{exposure.get('casualties', 0.0):,.0f}")
-    cols3[2].metric(t("metrics.seismic_mw"), f"{Mw:.1f}" if Mw is not None else t("app.na"))
-
-    st.caption(t("app.population_estimates_note"))
-
-    with st.expander(t("expanders.synthetic_exposure")):
->>>>>>> 87616669
         exposure_rows = []
         for ring, radius, psi in [("severe", r_severe, 12), ("moderate", r_mod, 4), ("light", r_light, 1)]:
             area = math.pi * max(radius, 0.0) ** 2
@@ -1024,16 +916,9 @@
             )
         st.dataframe(pd.DataFrame(exposure_rows))
 
-<<<<<<< HEAD
     with st.expander("Probabilistic scenarios"):
         samples = st.slider("Number of Monte Carlo samples", 100, 1000, 300, step=50)
         if st.button("Run simulation", key="run_pair_button"):
-=======
-    with st.expander(t("expanders.pair_scenarios")):
-        st.write(t("app.pair_sample_explain"))
-        samples = st.slider(t("app.samples_label"), 100, 1000, 300, step=50, key="monte_carlo_samples")
-        if st.button(t("app.run_sim_button"), key="run_pair_button"):
->>>>>>> 87616669
             sim_df = run_pair_simulation(samples, diameter_m, density, velocity, angle, strength_mpa)
             if sim_df.empty:
                 st.warning(t("app.simulation_no_scenarios"))
@@ -1054,16 +939,9 @@
                 crater_probability = float((sim_df["crater_km"] > 0).mean())
                 st.metric(t("metrics.probability_crater"), f"{crater_probability*100:.1f}%")
 
-<<<<<<< HEAD
     # Map visualization with crater and blast damage zones
     st.markdown("### Impact Visualization Map")
 
-=======
-                st.caption(t("app.pair_note"))
-
-    # Map visualization with concentric circles
-    st.markdown("### " + t("app.map"))
->>>>>>> 87616669
     view_state = pdk.ViewState(latitude=lat, longitude=lon, zoom=6, bearing=0, pitch=30)
 
     def circle_layer(radius_km, color, name=""):
@@ -1122,7 +1000,6 @@
 
     st.pydeck_chart(deck)
 
-<<<<<<< HEAD
     # Map legend
     st.markdown("""
     **Map Legend:**
@@ -1136,11 +1013,6 @@
     # --- PATCH 2: make NEOs usable + educational summaries ---
     with st.expander("Use today's NASA NEOs as inputs"):
         df = neo_df.copy()
-=======
-    # --- PATCH 2: make NEOs usable + educational summaries ---
-    with st.expander(t("expanders.use_today_neos")):
-        df = fetch_today_neos()
->>>>>>> 87616669
         if df.empty:
             st.info(t("app.neo_fetch_unavailable") or "Could not fetch NEOs right now (API rate limit or offline). You can still use the simulator.")
         else:
@@ -1159,22 +1031,14 @@
             }))
 
             # Pick one and push into the simulator
-<<<<<<< HEAD
             neo_options = ["— use custom values —"] + df["name"].tolist()
             choice = st.selectbox(
                 "Pick an asteroid to simulate (what-if it hit):",
                 options=neo_options,
                 key="neo_choice"
-=======
-            choice = st.selectbox(
-                t("app.neo_pick_prompt"),
-                options=df["name"].tolist(),
-                key="neo_pick",
->>>>>>> 87616669
             )
             row = df.loc[df["name"] == choice].iloc[0]
 
-<<<<<<< HEAD
             if choice != "— use custom values —":
                 row = df.loc[df["name"] == choice].iloc[0]
 
@@ -1209,93 +1073,6 @@
 
 with defend_tab:
     st.subheader("Try a deflection strategy ✨")
-=======
-            st.caption(
-                t(
-                    "app.neo_selected_caption",
-                    name=row.get("name"),
-                    diameter=f"{row['diameter_avg_m']:.1f}",
-                    speed=f"{row['velocity_km_s']:.2f}",
-                    miss_km=f"{row['miss_distance_km']:.0f}",
-                    moonx=f"{row['miss_distance_moon_x']:.1f}",
-                )
-            )
-
-            colA, colB = st.columns(2)
-            with colA:
-                if st.button(t("app.use_neo_button") or "Use this NEO in the simulator"):
-                    diameter_value = row["diameter_avg_m"]
-                    if diameter_value is None or pd.isna(diameter_value):
-                        diameter_value = st.session_state["diameter_m"]
-                    diameter_value = int(np.clip(diameter_value, 10, 2000))
-
-                    velocity_value = row["velocity_km_s"]
-                    if velocity_value is None or pd.isna(velocity_value):
-                        velocity_value = st.session_state["velocity_km_s"]
-                    velocity_value = float(np.clip(velocity_value, 5.0, 70.0))
-
-                    sbdb_density = None
-                    sbdb_strength = None
-                    sbdb_material = st.session_state.get("material_preset", "Stony (ordinary chondrite)")
-                    sbdb_provenance = None
-                    sbdb_taxonomy = None
-                    sbdb_fullname = None
-                    designation = row.get("designation") or row.get("name")
-                    if designation:
-                        try:
-                            sbdb_payload = cached_sbdb_payload(designation)
-                            phys = extract_sbdb_phys(sbdb_payload)
-                            sbdb_taxonomy = phys.get("spectral_class")
-                            sbdb_material = material_from_taxonomy(sbdb_taxonomy)
-                            sbdb_density, sbdb_strength, sbdb_provenance = resolve_density_strength(
-                                phys.get("density_kg_m3"),
-                                sbdb_taxonomy,
-                            )
-                            sbdb_fullname = (
-                                sbdb_payload.get("object", {}).get("fullname")
-                                or designation
-                            )
-                        except SBDBError as exc:
-                            st.warning(t("app.sbdb_lookup_failed", err=str(exc)))
-
-                    if sbdb_density is None:
-                        sbdb_density = st.session_state.get("bulk_density")
-                    if sbdb_strength is None:
-                        sbdb_strength = st.session_state.get("bulk_strength")
-
-                    override_values = {
-                        "diameter_m": diameter_value,
-                        "velocity_km_s": velocity_value,
-                        # Reset to a representative entry angle for clarity when swapping asteroids
-                        "angle_deg": 45,
-                        "bulk_density": float(sbdb_density) if sbdb_density is not None else st.session_state.get("bulk_density", float(MATERIAL_PRESETS[sbdb_material]["density"])),
-                        "bulk_strength": float(sbdb_strength) if sbdb_strength is not None else st.session_state.get("bulk_strength", float(MATERIAL_PRESETS[sbdb_material]["strength_mpa"])),
-                        "material_preset": sbdb_material,
-                    }
-                    st.session_state["widget_overrides"] = override_values
-                    st.session_state["defaults_metadata"] = {
-                        "neo_name": row.get("name"),
-                        "neo_designation": row.get("designation"),
-                        "sbdb_fullname": sbdb_fullname or row.get("name"),
-                        "material": sbdb_material,
-                        "density": override_values["bulk_density"],
-                        "strength_mpa": override_values["bulk_strength"],
-                        "provenance": sbdb_provenance or "SBDB/NeoWs selection",
-                        "taxonomy": sbdb_taxonomy,
-                    }
-                    st.rerun()
-            with colB:
-                # A quick educational “scale” card
-                mass = asteroid_mass_kg(row["diameter_avg_m"], density)
-                E_mt_preview = tnt_megatons(kinetic_energy_joules(mass, row["velocity_km_s"]))
-                st.metric(t("metrics.whatif_preview") or "What-if energy (preview)", f"{E_mt_preview:,.2f} Mt TNT")
-                st.caption(t("app.preview_caption") or "Preview assumes current density/material selection.")
-
-
-with defend_tab:
-    st.subheader(t("app.deflection_title") or "Try a deflection strategy ✨")
-    st.write(t("learn.learn_text") or "Toy model: apply a small velocity change (Δv) some days before arrival and see how the nominal impact point shifts.")
->>>>>>> 87616669
 
     c1, c2, c3 = st.columns(3)
     with c1:
@@ -1358,11 +1135,6 @@
 
     st.pydeck_chart(deck)
 
-<<<<<<< HEAD
-=======
-    st.caption(t("app.deflect_caption") or "Deflection visualization preserves the same damage model; connect to spatial datasets to recalculate exposure for the shifted impact point.")
-
->>>>>>> 87616669
 with learn_tab:
     st.subheader(t("learn.glossary_title") or "Glossary & Teaching Aids")
     # long learn text moved to the i18n catalog
